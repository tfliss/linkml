import inspect
import logging
import os
import textwrap
from collections import defaultdict
<<<<<<< HEAD
=======
from copy import copy, deepcopy
>>>>>>> 48241d48
from dataclasses import dataclass, field
from enum import Enum
from pathlib import Path
from types import ModuleType
from typing import Dict, List, Literal, Optional, Set, Type, TypeVar, Union, overload

import click
from jinja2 import ChoiceLoader, Environment, FileSystemLoader
from linkml_runtime.linkml_model.meta import (
    ClassDefinition,
    SlotDefinition,
    TypeDefinition,
)
from linkml_runtime.utils.compile_python import compile_python
from linkml_runtime.utils.formatutils import camelcase, remove_empty_items, underscore
from linkml_runtime.utils.schemaview import SchemaView
from pydantic.version import VERSION as PYDANTIC_VERSION

from linkml._version import __version__
from linkml.generators.common.type_designators import get_accepted_type_designator_values, get_type_designator_value
from linkml.generators.oocodegen import OOCodeGenerator
from linkml.generators.pydanticgen import includes
from linkml.generators.pydanticgen.array import ArrayRangeGenerator, ArrayRepresentation
from linkml.generators.pydanticgen.build import ClassResult, SlotResult
from linkml.generators.pydanticgen.template import (
    Import,
    Imports,
    ObjectImport,
    PydanticAttribute,
    PydanticBaseModel,
    PydanticClass,
    PydanticModule,
    TemplateModel,
)
from linkml.utils import deprecation_warning
from linkml.utils.generator import shared_arguments
from linkml.utils.ifabsent_functions import ifabsent_value_declaration

if int(PYDANTIC_VERSION[0]) == 1:
    deprecation_warning("pydantic-v1")


def _get_pyrange(t: TypeDefinition, sv: SchemaView) -> str:
    pyrange = t.repr if t is not None else None
    if pyrange is None:
        pyrange = t.base
    if t.base == "XSDDateTime":
        pyrange = "datetime "
    if t.base == "XSDDate":
        pyrange = "date"
    if pyrange is None and t.typeof is not None:
        pyrange = _get_pyrange(sv.get_type(t.typeof), sv)
    if pyrange is None:
        raise Exception(f"No python type for range: {t.name} // {t}")
    return pyrange


DEFAULT_IMPORTS = (
    Imports()
    + Import(module="__future__", objects=[ObjectImport(name="annotations")])
    + Import(module="datetime", objects=[ObjectImport(name="datetime"), ObjectImport(name="date")])
    + Import(module="decimal", objects=[ObjectImport(name="Decimal")])
    + Import(module="enum", objects=[ObjectImport(name="Enum")])
    + Import(module="re")
    + Import(module="sys")
    + Import(
        module="typing",
        objects=[
            ObjectImport(name="Any"),
            ObjectImport(name="ClassVar"),
            ObjectImport(name="List"),
            ObjectImport(name="Literal"),
            ObjectImport(name="Dict"),
            ObjectImport(name="Optional"),
            ObjectImport(name="Union"),
        ],
    )
    + Import(
        module="pydantic",
        objects=[
            ObjectImport(name="BaseModel"),
            ObjectImport(name="ConfigDict"),
            ObjectImport(name="Field"),
            ObjectImport(name="RootModel"),
            ObjectImport(name="field_validator"),
        ],
    )
)

DEFAULT_INJECTS = [includes.LinkMLMeta]


class MetadataMode(str, Enum):
    FULL = "full"
    """
    all metadata from the source schema will be included, even if it is represented by the template classes, 
    and even if it is represented by some child class (eg. "classes" will be included with schema metadata
    """
    EXCEPT_CHILDREN = "except_children"
    """
    all metadata from the source schema will be included, even if it is represented by the template classes,
    except if it is represented by some child template class (eg. "classes" will be excluded from schema metadata)
    """
    AUTO = "auto"
    """
    Only the metadata that isn't represented by the template classes or excluded with ``meta_exclude`` will be included 
    """
    NONE = None
    """
    No metadata will be included.
    """


DefinitionType = TypeVar("DefinitionType", bound=Union[SchemaDefinition, ClassDefinition, SlotDefinition])
TemplateType = TypeVar("TemplateType", bound=Union[PydanticModule, PydanticClass, PydanticAttribute])


@dataclass
class PydanticGenerator(OOCodeGenerator):
    """
    Generates Pydantic-compliant classes from a schema

    This is an alternative to the dataclasses-based Pythongen
    """

    # ClassVar overrides
    generatorname = os.path.basename(__file__)
    generatorversion = "0.0.2"
    valid_formats = ["pydantic"]
    file_extension = "py"

    # ObjectVars
    array_representations: List[ArrayRepresentation] = field(default_factory=lambda: [ArrayRepresentation.LIST])
    black: bool = False
    """
    If black is present in the environment, format the serialized code with it
    """

    template_dir: Optional[Union[str, Path]] = None
    """
    Override templates for each TemplateModel.
    
    Directory with templates that override the default :attr:`.TemplateModel.template`
    for each class. If a matching template is not found in the override directory,
    the default templates will be used.
    """
    extra_fields: Literal["allow", "forbid", "ignore"] = "forbid"
    gen_mixin_inheritance: bool = True
    injected_classes: Optional[List[Union[Type, str]]] = None
    """
    A list/tuple of classes to inject into the generated module.
    
    Accepts either live classes or strings. Live classes will have their source code
    extracted with inspect.get - so they need to be standard python classes declared in a
    source file (ie. the module they are contained in needs a ``__file__`` attr, 
    see: :func:`inspect.getsource` )
    """
    injected_fields: Optional[List[str]] = None
    """
    A list/tuple of field strings to inject into the base class.
    
    Examples:
    
    .. code-block:: python

        injected_fields = (
            'object_id: Optional[str] = Field(None, description="Unique UUID for each object")',
        )
    
    """
    imports: Optional[List[Import]] = None
    """
    Additional imports to inject into generated module. 
    
    Examples:
        
    .. code-block:: python
    
        from linkml.generators.pydanticgen.template import (
            ConditionalImport,
            ObjectImport,
            Import,
            Imports
        )
        
        imports = (Imports() + 
            Import(module='sys') + 
            Import(module='numpy', alias='np') + 
            Import(module='pathlib', objects=[
                ObjectImport(name="Path"),
                ObjectImport(name="PurePath", alias="RenamedPurePath")
            ]) + 
            ConditionalImport(
                module="typing",
                objects=[ObjectImport(name="Literal")],
                condition="sys.version_info >= (3, 8)",
                alternative=Import(
                    module="typing_extensions", 
                    objects=[ObjectImport(name="Literal")]
                ),
            ).imports
        )
        
    becomes:
    
    .. code-block:: python
    
        import sys
        import numpy as np
        from pathlib import (
            Path,
            PurePath as RenamedPurePath
        )
        if sys.version_info >= (3, 8):
            from typing import Literal
        else:
            from typing_extensions import Literal
        
    """
    metadata_mode: Union[MetadataMode, str, None] = MetadataMode.AUTO
    """
    How to include schema metadata in generated pydantic models.
    
    See :class:`.MetadataMode` for mode documentation
    """

    # ObjectVars (identical to pythongen)
    gen_classvars: bool = True
    gen_slots: bool = True
    genmeta: bool = False
    emit_metadata: bool = True

    # Private attributes
    _predefined_slot_values: Optional[Dict[str, Dict[str, str]]] = None
    _class_bases: Optional[Dict[str, List[str]]] = None

    def __post_init__(self):
        super().__post_init__()

    def compile_module(self, **kwargs) -> ModuleType:
        """
        Compiles generated python code to a module
        :return:
        """
        pycode = self.serialize(**kwargs)
        try:
            return compile_python(pycode)
        except NameError as e:
            logging.error(f"Code:\n{pycode}")
            logging.error(f"Error compiling generated python code: {e}")
            raise e

    @staticmethod
    def sort_classes(clist: List[ClassDefinition]) -> List[ClassDefinition]:
        """
        sort classes such that if C is a child of P then C appears after P in the list

        Overridden method include mixin classes

        TODO: This should move to SchemaView
        """
        clist = list(clist)
        slist = []  # sorted
        while len(clist) > 0:
            can_add = False
            for i in range(len(clist)):
                candidate = clist[i]
                can_add = False
                if candidate.is_a:
                    candidates = [candidate.is_a] + candidate.mixins
                else:
                    candidates = candidate.mixins
                if not candidates:
                    can_add = True
                else:
                    if set(candidates) <= set([p.name for p in slist]):
                        can_add = True
                if can_add:
                    slist = slist + [candidate]
                    del clist[i]
                    break
            if not can_add:
                raise ValueError(f"could not find suitable element in {clist} that does not ref {slist}")
        return slist

    def generate_class(self, cls: ClassDefinition) -> ClassResult:
        pyclass = PydanticClass(
            name=camelcase(cls.name),
            bases=self.class_bases.get(cls.name, PydanticBaseModel.default_name),
            description=cls.description.replace('"', '\\"') if cls.description is not None else None,
            pydantic_ver=self.pydantic_version,
        )

        result = ClassResult(cls=pyclass)

        attributes = {}
        for sn in self.schemaview.class_slots(cls.name):
            slot = self.generate_slot(self.schemaview.induced_slot(sn, cls.name), cls)
            # TODO: handle imports and a proper slot result
            attributes[slot.attribute.name] = slot.attribute
            result = result.merge(slot)

        result.cls.attributes = attributes
        return result

    def generate_slot(self, slot: SlotDefinition, cls: ClassDefinition) -> SlotResult:
        slot_args = {
            k: slot._as_dict.get(k, None)
            for k in PydanticAttribute.model_fields.keys()
            if slot._as_dict.get(k, None) is not None
        }
        slot_args["name"] = underscore(slot.name)
        slot_args["description"] = slot.description.replace('"', '\\"') if slot.description is not None else None
        predef = self.predefined_slot_values.get(cls.name, {}).get(slot.name, None)
        if predef is not None:
            slot_args["predefined"] = str(predef)

        pyslot = PydanticAttribute(**slot_args)

        slot_ranges = []
        # Confirm that the original slot range (ignoring the default that comes in from
        # induced_slot) isn't in addition to setting any_of
        any_of_ranges = [a.range if a.range else slot.range for a in slot.any_of]
        if any_of_ranges:
            # list comprehension here is pulling ranges from within AnonymousSlotExpression
            slot_ranges.extend(any_of_ranges)
        else:
            slot_ranges.append(slot.range)

        pyranges = [self.generate_python_range(slot_range, slot, cls) for slot_range in slot_ranges]

        pyranges = list(set(pyranges))  # remove duplicates
        pyranges.sort()

        if len(pyranges) == 1:
            pyrange = pyranges[0]
        elif len(pyranges) > 1:
            pyrange = f"Union[{', '.join(pyranges)}]"
        else:
            raise Exception(f"Could not generate python range for {cls.name}.{slot.name}")

        pyslot.range = pyrange
        result = SlotResult(attribute=pyslot)

        if slot.array is not None:
            results = self.get_array_representations_range(slot, result.attribute.range)
            if len(results) == 1:
                result.attribute.range = results[0].range
            else:
                result.attribute.range = f"Union[{', '.join([res.range for res in results])}]"
            for res in results:
                result = result.merge(res)

        elif slot.multivalued:
            if slot.inlined or slot.inlined_as_list:
                collection_key = self.generate_collection_key(slot_ranges, slot, cls)
            else:
                collection_key = None
            if slot.inlined is False or collection_key is None or slot.inlined_as_list is True:
                result.attribute.range = f"List[{result.attribute.range}]"
            else:
                simple_dict_value = None
                if len(slot_ranges) == 1:
                    simple_dict_value = self._inline_as_simple_dict_with_value(slot)
                if simple_dict_value:
                    # simple_dict_value might be the range of the identifier of a class when range is a class,
                    # so we specify either that identifier or the range itself
                    if simple_dict_value != result.attribute.range:
                        simple_dict_value = f"Union[{simple_dict_value}, {result.attribute.range}]"
                    result.attribute.range = f"Dict[str, {simple_dict_value}]"
                else:
                    result.attribute.range = f"Dict[{collection_key}, {result.attribute.range}]"
        if not (slot.required or slot.identifier or slot.key) and not slot.designates_type:
            result.attribute.range = f"Optional[{result.attribute.range}]"
        return result

    @property
    def predefined_slot_values(self) -> Dict[str, Dict[str, str]]:
        """
        :return: Dictionary of dictionaries with predefined slot values for each class
        """
        if self._predefined_slot_values is None:
            sv = self.schemaview
            slot_values = defaultdict(dict)
            for class_def in sv.all_classes().values():
                for slot_name in sv.class_slots(class_def.name):
                    slot = sv.induced_slot(slot_name, class_def.name)
                    if slot.designates_type:
                        target_value = get_type_designator_value(sv, slot, class_def)
                        slot_values[camelcase(class_def.name)][slot.name] = f'"{target_value}"'
                        if slot.multivalued:
                            slot_values[camelcase(class_def.name)][slot.name] = (
                                "[" + slot_values[camelcase(class_def.name)][slot.name] + "]"
                            )
                        slot_values[camelcase(class_def.name)][slot.name] = slot_values[camelcase(class_def.name)][
                            slot.name
                        ]
                    elif slot.ifabsent is not None:
                        value = ifabsent_value_declaration(slot.ifabsent, sv, class_def, slot)
                        slot_values[camelcase(class_def.name)][slot.name] = value
                    # Multivalued slots that are either not inlined (just an identifier) or are
                    # inlined as lists should get default_factory list, if they're inlined but
                    # not as a list, that means a dictionary
                    elif slot.multivalued:
                        has_identifier_slot = self.range_class_has_identifier_slot(slot)

                        if slot.inlined and not slot.inlined_as_list and has_identifier_slot:
                            slot_values[camelcase(class_def.name)][slot.name] = "default_factory=dict"
                        else:
                            slot_values[camelcase(class_def.name)][slot.name] = "default_factory=list"
            self._predefined_slot_values = slot_values

        return self._predefined_slot_values

    @property
    def class_bases(self) -> Dict[str, List[str]]:
        """
        Generate the inheritance list for each class from is_a plus mixins
        :return:
        """
        if self._class_bases is None:
            sv = self.schemaview
            parents = {}
            for class_def in sv.all_classes().values():
                class_parents = []
                if class_def.is_a:
                    class_parents.append(camelcase(class_def.is_a))
                if self.gen_mixin_inheritance and class_def.mixins:
                    class_parents.extend([camelcase(mixin) for mixin in class_def.mixins])
                if len(class_parents) > 0:
                    # Use the sorted list of classes to order the parent classes, but reversed to match MRO needs
                    class_parents.sort(key=lambda x: self.sorted_class_names.index(x))
                    class_parents.reverse()
                    parents[camelcase(class_def.name)] = class_parents
            self._class_bases = parents
        return self._class_bases

    def range_class_has_identifier_slot(self, slot):
        """
        Check if the range class of a slot has an identifier slot, via both slot.any_of and slot.range
        Should return False if the range is not a class, and also if the range is a class but has no
        identifier slot

        :param slot: SlotDefinition
        :return: bool
        """
        sv = self.schemaview
        has_identifier_slot = False
        if slot.any_of:
            for slot_range in slot.any_of:
                any_of_range = slot_range.range
                if any_of_range in sv.all_classes() and sv.get_identifier_slot(any_of_range, use_key=True) is not None:
                    has_identifier_slot = True
        if slot.range in sv.all_classes() and sv.get_identifier_slot(slot.range, use_key=True) is not None:
            has_identifier_slot = True
        return has_identifier_slot

    def get_mixin_identifier_range(self, mixin) -> str:
        sv = self.schemaview
        id_ranges = list(
            {
                _get_pyrange(sv.get_type(sv.get_identifier_slot(c).range), sv)
                for c in sv.class_descendants(mixin.name, mixins=True)
                if sv.get_identifier_slot(c) is not None
            }
        )
        if len(id_ranges) == 0:
            return None
        elif len(id_ranges) == 1:
            return id_ranges[0]
        else:
            return f"Union[{'.'.join(id_ranges)}]"

    def get_class_slot_range(self, slot_range: str, inlined: bool, inlined_as_list: bool) -> str:
        sv = self.schemaview
        range_cls = sv.get_class(slot_range)

        # Hardcoded handling for Any
        if range_cls.class_uri == "linkml:Any":
            return "Any"

        # Inline the class itself only if the class is defined as inline, or if the class has no
        # identifier slot and also isn't a mixin.
        if (
            inlined
            or inlined_as_list
            or (sv.get_identifier_slot(range_cls.name, use_key=True) is None and not sv.is_mixin(range_cls.name))
        ):
            if (
                len([x for x in sv.class_induced_slots(slot_range) if x.designates_type]) > 0
                and len(sv.class_descendants(slot_range)) > 1
            ):
                return "Union[" + ",".join([camelcase(c) for c in sv.class_descendants(slot_range)]) + "]"
            else:
                return f"{camelcase(slot_range)}"

        # For the more difficult cases, set string as the default and attempt to improve it
        range_cls_identifier_slot_range = "str"

        # For mixins, try to use the identifier slot of descendant classes
        if self.gen_mixin_inheritance and sv.is_mixin(range_cls.name) and sv.get_identifier_slot(range_cls.name):
            range_cls_identifier_slot_range = self.get_mixin_identifier_range(range_cls)

        # If the class itself has an identifier slot, it can be allowed to overwrite a value from mixin above
        if (
            sv.get_identifier_slot(range_cls.name) is not None
            and sv.get_identifier_slot(range_cls.name).range is not None
        ):
            range_cls_identifier_slot_range = _get_pyrange(
                sv.get_type(sv.get_identifier_slot(range_cls.name).range), sv
            )

        return range_cls_identifier_slot_range

    def generate_python_range(self, slot_range, slot_def: SlotDefinition, class_def: ClassDefinition) -> str:
        """
        Generate the python range for a slot range value
        """
        sv = self.schemaview

        if slot_def.designates_type:
            pyrange = (
                "Literal["
                + ",".join(['"' + x + '"' for x in get_accepted_type_designator_values(sv, slot_def, class_def)])
                + "]"
            )
        elif slot_range in sv.all_classes():
            pyrange = self.get_class_slot_range(
                slot_range,
                inlined=slot_def.inlined,
                inlined_as_list=slot_def.inlined_as_list,
            )
        elif slot_range in sv.all_enums():
            pyrange = f"{camelcase(slot_range)}"
        elif slot_range in sv.all_types():
            t = sv.get_type(slot_range)
            pyrange = _get_pyrange(t, sv)
        elif slot_range is None:
            pyrange = "str"
        else:
            # TODO: default ranges in schemagen
            # pyrange = 'str'
            # logging.error(f'range: {s.range} is unknown')
            raise Exception(f"range: {slot_range}")
        return pyrange

    def generate_collection_key(
        self,
        slot_ranges: List[str],
        slot_def: SlotDefinition,
        class_def: ClassDefinition,
    ) -> Optional[str]:
        """
        Find the python range value (str, int, etc) for the identifier slot
        of a class used as a slot range.

        If a pyrange value matches a class name, the range of the identifier slot
        will be returned. If more than one match is found and they don't match,
        an exception will be raised.

        :param slot_ranges: list of python range values
        """

        collection_keys: Set[str] = set()

        if slot_ranges is None:
            return None

        for slot_range in slot_ranges:
            if slot_range is None or slot_range not in self.schemaview.all_classes():
                continue  # ignore non-class ranges

            identifier_slot = self.schemaview.get_identifier_slot(slot_range, use_key=True)
            if identifier_slot is not None:
                collection_keys.add(self.generate_python_range(identifier_slot.range, slot_def, class_def))
        if len(collection_keys) > 1:
            raise Exception(f"Slot with any_of range has multiple identifier slot range types: {collection_keys}")
        if len(collection_keys) == 1:
            return list(collection_keys)[0]
        return None

    def _clean_injected_classes(self, injected_classes: List[Union[str, Type]]) -> Optional[List[str]]:
        """Get source, deduplicate, and dedent injected classes"""
        if len(injected_classes) == 0:
            return None

        injected_classes = list(
            dict.fromkeys([c if isinstance(c, str) else inspect.getsource(c) for c in injected_classes])
        )
        injected_classes = [textwrap.dedent(c) for c in injected_classes]
        return injected_classes

    def _inline_as_simple_dict_with_value(self, slot_def: SlotDefinition) -> Optional[str]:
        """
        Determine if a slot should be inlined as a simple dict with a value.

        For example, if we have a class such as Prefix, with two slots prefix and expansion,
        then an inlined list of prefixes can be serialized as:

        .. code-block:: yaml

            prefixes:
                prefix1: expansion1
                prefix2: expansion2
                ...

        Provided that the prefix slot is the identifier slot for the Prefix class.

        TODO: move this to SchemaView

        :param slot_def: SlotDefinition
        :param sv: SchemaView
        :return: str
        """
        if slot_def.inlined and not slot_def.inlined_as_list:
            if slot_def.range in self.schemaview.all_classes():
                id_slot = self.schemaview.get_identifier_slot(slot_def.range, use_key=True)
                if id_slot is not None:
                    range_cls_slots = self.schemaview.class_induced_slots(slot_def.range)
                    if len(range_cls_slots) == 2:
                        non_id_slots = [slot for slot in range_cls_slots if slot.name != id_slot.name]
                        if len(non_id_slots) == 1:
                            value_slot = non_id_slots[0]
                            value_slot_range_type = self.schemaview.get_type(value_slot.range)
                            if value_slot_range_type is not None:
                                return _get_pyrange(value_slot_range_type, self.schemaview)
        return None

    def _template_environment(self) -> Environment:
        env = TemplateModel.environment()
        if self.template_dir is not None:
            loader = ChoiceLoader([FileSystemLoader(self.template_dir), env.loader])
            env.loader = loader
        return env

    def get_array_representations_range(self, slot: SlotDefinition, range: str) -> List[SlotResult]:
        """
        Generate the python range for array representations
        """
        array_reps = []
        for repr in self.array_representations:
            generator = ArrayRangeGenerator.get_generator(repr)
            result = generator(slot.array, range).make()
            array_reps.append(result)

        if len(array_reps) == 0:
            raise ValueError("No array representation generated, but one was requested!")

        return array_reps

    @overload
    def include_metadata(self, model: PydanticModule, source: SchemaDefinition) -> PydanticModule: ...

    @overload
    def include_metadata(self, model: PydanticClass, source: ClassDefinition) -> PydanticClass: ...

    @overload
    def include_metadata(self, model: PydanticAttribute, source: SlotDefinition) -> PydanticAttribute: ...

    def include_metadata(self, model: TemplateType, source: DefinitionType) -> TemplateType:
        """
        Include metadata from the source schema that is otherwise not represented in the pydantic template models.

        Metadata inclusion mode is dependent on :attr:`.metadata_mode` - see:

        - :class:`.MetadataMode`
        - :meth:`.TemplateModel.exclude_from_meta`

        """
        if self.metadata_mode is None or self.metadata_mode == MetadataMode.NONE:
            return model
        elif self.metadata_mode in (MetadataMode.AUTO, MetadataMode.AUTO.value):
            meta = {k: v for k, v in remove_empty_items(source).items() if k not in model.exclude_from_meta()}
        elif self.metadata_mode in (MetadataMode.EXCEPT_CHILDREN, MetadataMode.EXCEPT_CHILDREN.value):
            meta = {}
            for k, v in remove_empty_items(source).items():
                if k in ("slots", "classes") and isinstance(model, PydanticModule):
                    # FIXME: Special-case removal of slots until we generate class-level slots
                    continue

                if not hasattr(model, k):
                    meta[k] = v
                    continue

                model_attr = getattr(model, k)
                if isinstance(model_attr, list) and not any([isinstance(item, TemplateModel) for item in model_attr]):
                    meta[k] = v
                elif isinstance(model_attr, dict) and not any(
                    [isinstance(item, TemplateModel) for item in model_attr.values()]
                ):
                    meta[k] = v
                elif not isinstance(model_attr, (list, dict, TemplateModel)):
                    meta[k] = v

        elif self.metadata_mode in (MetadataMode.FULL, MetadataMode.FULL.value):
            meta = remove_empty_items(source)
        else:
            raise ValueError(
                f"Unknown metadata mode '{self.metadata_mode}', needs to be one of "
                f"{[mode for mode in MetadataMode]}"
            )

        model.meta = meta
        return model

    def render(self) -> PydanticModule:
        sv: SchemaView
        sv = self.schemaview
<<<<<<< HEAD
=======
        schema = sv.schema
        pyschema = SchemaDefinition(
            id=schema.id,
            name=schema.name,
            description=schema.description.replace('"', '\\"') if schema.description else None,
        )
        enums = self.generate_enums(sv.all_enums())
        injected_classes = copy(DEFAULT_INJECTS)
        if self.injected_classes is not None:
            injected_classes += self.injected_classes
>>>>>>> 48241d48

        # imports
        imports = DEFAULT_IMPORTS
        if self.imports is not None:
            for i in self.imports:
                imports += i

        # injected classes
        if self.injected_classes is not None:
            injected_classes = self.injected_classes.copy()
        else:
            injected_classes = []

        # enums
        enums = self.generate_enums(sv.all_enums())

<<<<<<< HEAD
        # base model
        base_model = PydanticBaseModel(
            pydantic_ver=self.pydantic_version, extra_fields=self.extra_fields, fields=self.injected_fields
        )
=======
        base_model = PydanticBaseModel(extra_fields=self.extra_fields, fields=self.injected_fields)
>>>>>>> 48241d48

        # schema classes
        classes = {}
<<<<<<< HEAD
        source_classes = self.sort_classes(list(sv.all_classes().values()))
        # Don't want to generate classes when class_uri is linkml:Any, will
        # just swap in typing.Any instead down below
        source_classes = [c for c in source_classes if c.class_uri != "linkml:Any"]
        self.sorted_class_names = [camelcase(c.name) for c in source_classes]
        for cls in source_classes:
            result = self.generate_class(cls)
            classes[result.cls.name] = result.cls
            if result.imports is not None:
                imports += result.imports
            if result.injected_classes is not None:
                injected_classes.extend(result.injected_classes)

        injected_classes = self._clean_injected_classes(injected_classes)
=======
        predefined = self.get_predefined_slot_values()
        bases = self.get_class_isa_plus_mixins()
        for k, c in pyschema.classes.items():
            attrs = {}
            for attr_name, src_attr in c.attributes.items():
                src_attr = src_attr._as_dict
                new_fields = {
                    k: src_attr.get(k, None)
                    for k in PydanticAttribute.model_fields.keys()
                    if src_attr.get(k, None) is not None
                }
                predef_slot = predefined.get(k, {}).get(attr_name, None)
                if predef_slot is not None:
                    predef_slot = str(predef_slot)
                new_fields["predefined"] = predef_slot
                new_fields["name"] = attr_name

                attrs[attr_name] = PydanticAttribute(**new_fields)
                attrs[attr_name] = self.include_metadata(attrs[attr_name], src_attr)

            new_class = PydanticClass(name=k, attributes=attrs, description=c.description)
            new_class = self.include_metadata(new_class, c)
            if k in bases:
                new_class.bases = bases[k]
            classes[k] = new_class
>>>>>>> 48241d48

        module = PydanticModule(
            metamodel_version=self.schema.metamodel_version,
            version=self.schema.version,
            python_imports=imports.imports,
            base_model=base_model,
            injected_classes=injected_classes,
            enums=enums,
            classes=classes,
        )
        module = self.include_metadata(module, schema)
        return module

    def serialize(self) -> str:
        module = self.render()
        return module.render(self._template_environment(), self.black)

    def default_value_for_type(self, typ: str) -> str:
        return "None"


def _subclasses(cls: Type):
    return set(cls.__subclasses__()).union([s for c in cls.__subclasses__() for s in _subclasses(c)])


_TEMPLATE_NAMES = sorted(list(set([c.template for c in _subclasses(TemplateModel)])))


@shared_arguments(PydanticGenerator)
@click.option("--template-file", hidden=True)
@click.option(
    "--template-dir",
    type=click.Path(),
    help="""
Optional jinja2 template directory to use for class generation.

Pass a directory containing templates with the same name as any of the default 
:class:`.TemplateModel` templates to override them. The given directory will be 
searched for matching templates, and use the default templates as a fallback 
if an override is not found
  
Available templates to override:

\b
"""
    + "\n".join(["- " + name for name in _TEMPLATE_NAMES]),
)
@click.option(
    "--array-representations",
    type=click.Choice([k.value for k in ArrayRepresentation]),
    multiple=True,
    default=["list"],
    help="List of array representations to accept for array slots. Default is list of lists.",
)
@click.option(
    "--extra-fields",
    type=click.Choice(["allow", "ignore", "forbid"], case_sensitive=False),
    default="forbid",
    help="How to handle extra fields in BaseModel.",
)
@click.option(
    "--black",
    is_flag=True,
    default=False,
    help="Format generated models with black (must be present in the environment)",
)
@click.option(
    "--meta",
    type=click.Choice([k for k in MetadataMode]),
    default="auto",
    help="How to include linkml schema metadata in generated pydantic classes. "
    "See docs for MetadataMode for full description of choices. "
    "Default (auto) is to include all metadata that can't be otherwise represented",
)
@click.version_option(__version__, "-V", "--version")
@click.command()
def cli(
    yamlfile,
    template_file=None,
    template_dir: Optional[str] = None,
    head=True,
    genmeta=False,
    classvars=True,
    slots=True,
    array_representations=list("list"),
    extra_fields: Literal["allow", "forbid", "ignore"] = "forbid",
    black: bool = False,
    meta: MetadataMode = "auto",
    **args,
):
    """Generate pydantic classes to represent a LinkML model"""
    if template_file is not None:
        raise DeprecationWarning(
            (
                "Passing a single template_file is deprecated. Pass a directory of template files instead. "
                "See help string for --template-dir"
            )
        )

    if template_dir is not None:
        if not Path(template_dir).exists():
            raise FileNotFoundError(f"The template directory {template_dir} does not exist!")

    gen = PydanticGenerator(
        yamlfile,
        array_representations=[ArrayRepresentation(x) for x in array_representations],
        extra_fields=extra_fields,
        emit_metadata=head,
        genmeta=genmeta,
        gen_classvars=classvars,
        gen_slots=slots,
        template_dir=template_dir,
        black=black,
        metadata_mode=meta,
        **args,
    )
    print(gen.serialize())


if __name__ == "__main__":
    cli()<|MERGE_RESOLUTION|>--- conflicted
+++ resolved
@@ -3,10 +3,6 @@
 import os
 import textwrap
 from collections import defaultdict
-<<<<<<< HEAD
-=======
-from copy import copy, deepcopy
->>>>>>> 48241d48
 from dataclasses import dataclass, field
 from enum import Enum
 from pathlib import Path
@@ -17,6 +13,7 @@
 from jinja2 import ChoiceLoader, Environment, FileSystemLoader
 from linkml_runtime.linkml_model.meta import (
     ClassDefinition,
+    SchemaDefinition,
     SlotDefinition,
     TypeDefinition,
 )
@@ -297,7 +294,6 @@
             name=camelcase(cls.name),
             bases=self.class_bases.get(cls.name, PydanticBaseModel.default_name),
             description=cls.description.replace('"', '\\"') if cls.description is not None else None,
-            pydantic_ver=self.pydantic_version,
         )
 
         result = ClassResult(cls=pyclass)
@@ -310,6 +306,8 @@
             result = result.merge(slot)
 
         result.cls.attributes = attributes
+        result.cls = self.include_metadata(result.cls, cls)
+
         return result
 
     def generate_slot(self, slot: SlotDefinition, cls: ClassDefinition) -> SlotResult:
@@ -325,6 +323,7 @@
             slot_args["predefined"] = str(predef)
 
         pyslot = PydanticAttribute(**slot_args)
+        pyslot = self.include_metadata(pyslot, slot)
 
         slot_ranges = []
         # Confirm that the original slot range (ignoring the default that comes in from
@@ -715,19 +714,6 @@
     def render(self) -> PydanticModule:
         sv: SchemaView
         sv = self.schemaview
-<<<<<<< HEAD
-=======
-        schema = sv.schema
-        pyschema = SchemaDefinition(
-            id=schema.id,
-            name=schema.name,
-            description=schema.description.replace('"', '\\"') if schema.description else None,
-        )
-        enums = self.generate_enums(sv.all_enums())
-        injected_classes = copy(DEFAULT_INJECTS)
-        if self.injected_classes is not None:
-            injected_classes += self.injected_classes
->>>>>>> 48241d48
 
         # imports
         imports = DEFAULT_IMPORTS
@@ -736,26 +722,17 @@
                 imports += i
 
         # injected classes
+        injected_classes = DEFAULT_INJECTS.copy()
         if self.injected_classes is not None:
-            injected_classes = self.injected_classes.copy()
-        else:
-            injected_classes = []
+            injected_classes += self.injected_classes.copy()
 
         # enums
         enums = self.generate_enums(sv.all_enums())
 
-<<<<<<< HEAD
-        # base model
-        base_model = PydanticBaseModel(
-            pydantic_ver=self.pydantic_version, extra_fields=self.extra_fields, fields=self.injected_fields
-        )
-=======
         base_model = PydanticBaseModel(extra_fields=self.extra_fields, fields=self.injected_fields)
->>>>>>> 48241d48
 
         # schema classes
         classes = {}
-<<<<<<< HEAD
         source_classes = self.sort_classes(list(sv.all_classes().values()))
         # Don't want to generate classes when class_uri is linkml:Any, will
         # just swap in typing.Any instead down below
@@ -770,33 +747,6 @@
                 injected_classes.extend(result.injected_classes)
 
         injected_classes = self._clean_injected_classes(injected_classes)
-=======
-        predefined = self.get_predefined_slot_values()
-        bases = self.get_class_isa_plus_mixins()
-        for k, c in pyschema.classes.items():
-            attrs = {}
-            for attr_name, src_attr in c.attributes.items():
-                src_attr = src_attr._as_dict
-                new_fields = {
-                    k: src_attr.get(k, None)
-                    for k in PydanticAttribute.model_fields.keys()
-                    if src_attr.get(k, None) is not None
-                }
-                predef_slot = predefined.get(k, {}).get(attr_name, None)
-                if predef_slot is not None:
-                    predef_slot = str(predef_slot)
-                new_fields["predefined"] = predef_slot
-                new_fields["name"] = attr_name
-
-                attrs[attr_name] = PydanticAttribute(**new_fields)
-                attrs[attr_name] = self.include_metadata(attrs[attr_name], src_attr)
-
-            new_class = PydanticClass(name=k, attributes=attrs, description=c.description)
-            new_class = self.include_metadata(new_class, c)
-            if k in bases:
-                new_class.bases = bases[k]
-            classes[k] = new_class
->>>>>>> 48241d48
 
         module = PydanticModule(
             metamodel_version=self.schema.metamodel_version,
@@ -807,7 +757,7 @@
             enums=enums,
             classes=classes,
         )
-        module = self.include_metadata(module, schema)
+        module = self.include_metadata(module, self.schemaview.schema)
         return module
 
     def serialize(self) -> str:
