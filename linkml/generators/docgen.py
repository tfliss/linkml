import importlib.util
import logging
import os
from collections.abc import Iterable, Iterator
from copy import deepcopy
from dataclasses import dataclass, field
from enum import Enum
from pathlib import Path
from typing import Any, Optional, Union

import click
from jinja2 import Environment, FileSystemLoader, Template
from linkml_runtime.dumpers import json_dumper, yaml_dumper
from linkml_runtime.linkml_model.meta import (
    ClassDefinition,
    ClassDefinitionName,
    ClassRule,
    Definition,
    DefinitionName,
    Element,
    EnumDefinition,
    SlotDefinition,
    SlotDefinitionName,
    SubsetDefinition,
    TypeDefinition,
    TypeDefinitionName,
)
from linkml_runtime.utils.formatutils import camelcase, underscore
from linkml_runtime.utils.schemaview import SchemaView

from linkml._version import __version__
from linkml.generators.erdiagramgen import ERDiagramGenerator
from linkml.generators.plantumlgen import PlantumlGenerator
from linkml.utils.generator import Generator, shared_arguments
from linkml.workspaces.example_runner import ExampleRunner


class MarkdownDialect(Enum):
    python = "python"  # https://python-markdown.github.io/ -- used by mkdocs
    myst = "myst"  # https://myst-parser.readthedocs.io/en/latest/ -- used by sphinx


class DiagramType(Enum):
    mermaid_class_diagram = "mermaid_class_diagram"
    plantuml_class_diagram = "plantuml_class_diagram"
    er_diagram = "er_diagram"


# In future this may become a Union statement, but for now we only have dialects for markdown
DIALECT = MarkdownDialect

MAX_CHARS_IN_TABLE = 80
MAX_RANK = 1000

SCHEMA_SUBFOLDER = "schemas"
CLASS_SUBFOLDER = "classes"
SLOT_SUBFOLDER = "slots"
ENUM_SUBFOLDER = "enums"
TYPE_SUBFOLDER = "types"
SUBSET_SUBFOLDER = "subsets"


def enshorten(input):
    """
    Custom filters to truncate any long text intended to go in a table
    and to remove anything after a newline"""
    if input is None:
        return ""
    if "\n" in input:
        toks = input.split("\n")
        input = toks[0]
    if "." in input:
        toks = input.split(".")
        input = toks[0]
    if len(input) > MAX_CHARS_IN_TABLE - 3:
        input = input[0 : MAX_CHARS_IN_TABLE - 3] + "..."
    return input


def text_to_web(input) -> str:
    """Custom filter to convert multi-line text strings into a suitable format for web/markdown output."""
    if input is None:
        return ""
    return "<br>".join(input.strip().split("\n"))


def _ensure_ranked(elements: Iterable[Element]):
    for x in elements:
        if x.rank is None:
            x.rank = MAX_RANK


@dataclass
class DocGenerator(Generator):
    """
    Generates documentation from a schema

    Note: this is a replacement for MarkdownGenerator

    Documents can be generated using either provided Jinja2 templates, or by
    providing your own

    Currently the provided templates are for markdown but this framework allows
    direct generation to rst, html, etc

    This works via jinja2 templates (found in docgen/ folder). By default, only
    markdown templates are provided. You can either override these, or you can
    create entirely different templates e.g. for html, latex, etc

    The template folder is expected to have files:

        - class.FMT.jinja2
        - enum.FMT.jinja2
        - type.FMT.jinja2
        - slot.FMT.jinja2
        - schema.FMT.jinja2
        - subset.FMT.jinja2
        - index.FMT.jinja2

    Most of these accept a jinja2 variable `element`, except index, schema,
    which accept `schema`. See docgen for examples This will generate a single
    document for every

    - class, enum, type, slot
    - subset
    - imported schema

    It will also create an index file
    """

    # ClassVars
    generatorname = os.path.basename(__file__)
    generatorversion = "0.0.1"
    valid_formats = ["markdown", "rst", "html", "latex"]
    uses_schemaloader = False
    requires_metamodel = False

    # ObjectVars
    dialect: Optional[Union[DIALECT, str]] = None
    """markdown dialect (e.g MyST, Python)"""
    sort_by: str = "name"
    visit_all_class_slots = False
    template_mappings: dict[str, str] = None
    directory: str = None
    """directory in which to write documents"""

    index_name: str = "index"
    """name of the index document"""

    template_directory: str = None
    """directory for custom templates"""

    diagram_type: Optional[Union[DiagramType, str]] = None
    """style of diagram (ER, UML)"""

    include_top_level_diagram: bool = False
    """Whether the index page should include a schema diagram"""

    subfolder_type_separation: bool = False
    """Whether each type (class, slot, etc.) should be put in separate subfolder for navigation purposes"""

    truncate_descriptions: bool = True
    """Whether to truncate long (multi-line) descriptions down to a single line."""

    example_directory: Optional[str] = None
    example_runner: ExampleRunner = field(default_factory=lambda: ExampleRunner())

    genmeta: bool = False
    gen_classvars: bool = True
    gen_slots: bool = True
    no_types_dir: bool = False
    use_slot_uris: bool = False
    use_class_uris: bool = False
    hierarchical_class_view: bool = False
    render_imports: bool = False

    def __post_init__(self):
        dialect = self.dialect
        if dialect is not None:
            # TODO: simplify this
            if isinstance(dialect, str):
                if dialect == MarkdownDialect.myst.value:
                    dialect = MarkdownDialect.myst
                elif dialect == MarkdownDialect.python.value:
                    dialect = MarkdownDialect.python
                else:
                    raise NotImplementedError(f"{dialect} not supported")
            self.dialect = dialect
        if isinstance(self.diagram_type, str):
            self.diagram_type = DiagramType[self.diagram_type]
        if self.example_directory:
            self.example_runner = ExampleRunner(input_directory=Path(self.example_directory))
        super().__post_init__()
        self.logger = logging.getLogger(__name__)
        self.schemaview = SchemaView(self.schema, merge_imports=self.mergeimports)

    def serialize(self, directory: str = None) -> None:
        """
        Serialize a schema as a collection of documents

        :param directory: relative or absolute path to directory in which documents are to be written
        :return:
        """
        sv = self.schemaview
        if directory is None:
            directory = self.directory
        if directory is None:
            raise ValueError("Directory must be provided")
        template_vars = {
            "sort_by": self.sort_by,
            "diagram_type": self.diagram_type.value if self.diagram_type else None,
            "include_top_level_diagram": self.include_top_level_diagram,
        }
        self.logger.debug("Processing Index")
        template = self._get_template("index")
        out_str = template.render(gen=self, schema=sv.schema, schemaview=sv, **template_vars)
        self._write(out_str, directory, self.index_name)
        if self._is_single_file_format(self.format):
            self.logger.info(f"{self.format} is a single-page format, skipping non-index elements")
            return
        self.logger.debug("Processing Schemas...")
        template = self._get_template("schema")
        for schema_name in sv.imports_closure():
            self.logger.debug(f"  Generating doc for {schema_name}")
            imported_schema = sv.schema_map.get(schema_name)
            out_str = template.render(gen=self, schema=imported_schema, schemaview=sv, **template_vars)
            self._write(
                out_str,
                f"{directory}/{SCHEMA_SUBFOLDER}" if self.subfolder_type_separation else directory,
                imported_schema.name,
            )
        self.logger.debug("Processing Classes...")
        template = self._get_template("class")
        for cn, c in sv.all_classes().items():
            if self._is_external(c):
                continue
            n = self.name(c)
            self.logger.debug(f"  Generating doc for {n}")
            out_str = template.render(gen=self, element=c, schemaview=sv, **template_vars)
            self._write(out_str, f"{directory}/{CLASS_SUBFOLDER}" if self.subfolder_type_separation else directory, n)
        self.logger.debug("Processing Slots...")
        template = self._get_template("slot")
        for sn, s in sv.all_slots().items():
            if self._is_external(s):
                continue
            n = self.name(s)
            self.logger.debug(f"  Generating doc for {n}")
            s = sv.induced_slot(sn)
            out_str = template.render(gen=self, element=s, schemaview=sv, **template_vars)
            self._write(out_str, f"{directory}/{SLOT_SUBFOLDER}" if self.subfolder_type_separation else directory, n)
        self.logger.debug("Processing Enums...")
        template = self._get_template("enum")
        for en, e in sv.all_enums().items():
            if self._is_external(e):
                continue
            n = self.name(e)
            self.logger.debug(f"  Generating doc for {n}")
            out_str = template.render(gen=self, element=e, schemaview=sv, **template_vars)
            self._write(out_str, f"{directory}/{ENUM_SUBFOLDER}" if self.subfolder_type_separation else directory, n)
        self.logger.debug("Processing Types...")
        template = self._get_template("type")
        for tn, t in sv.all_types().items():
            if self._exclude_type(t):
                continue
            n = self.name(t)
            self.logger.debug(f"  Generating doc for {n}")
            t = sv.induced_type(tn)
            out_str = template.render(gen=self, element=t, schemaview=sv, **template_vars)
            self._write(out_str, f"{directory}/{TYPE_SUBFOLDER}" if self.subfolder_type_separation else directory, n)
        self.logger.debug("Processing Subsets...")
        template = self._get_template("subset")
        for _, s in sv.all_subsets().items():
            if self._is_external(c):
                continue
            n = self.name(s)
            self.logger.debug(f"  Generating doc for {n}")
            out_str = template.render(gen=self, element=s, schemaview=sv, **template_vars)
            self._write(out_str, f"{directory}/{SUBSET_SUBFOLDER}" if self.subfolder_type_separation else directory, n)

    def _write(self, out_str: str, directory: str, name: str) -> None:
        """
        Writes a string in desired format (e.g. markdown) to the appropriate file in a directory

        :param out_str: string to be written
        :param directory: location
        :param name: base name - should correspond to element name
        :return:
        """
        path = Path(directory)
        path.mkdir(parents=True, exist_ok=True)
        file_name = f"{name}.{self._file_suffix()}"
        self.logger.debug(f"  Writing file: {file_name}")
        with open(path / file_name, "w", encoding="UTF-8") as stream:
            stream.write(out_str)

    def _file_suffix(self):
        """
        File suffix to be used for both outputs and template files

        Template files are assumed to be of the form TYPE.FILE_SUFFIX.jinja2
        :return:
        """
        if self.format == "markdown":
            return "md"
        elif self.format == "latex":
            return "tex"
        else:
            return self.format

    def _get_template(self, element_type: str) -> Template:
        """
        Create a jinja2 template object for a given schema element type

        The default location for templates is in the linkml/docgen folder,
        but this can be overridden
        :param element_type: e.g. class, enum, index, subset, ...
        :return:
        """
        if self.template_mappings and element_type in self.template_mappings:
            path = self.template_mappings[element_type]
            # TODO: relative paths
            # loader = FileSystemLoader()
            env = Environment()
            self.customize_environment(env)
            return env.get_template(path)
        else:
            base_file_name = f"{element_type}.{self._file_suffix()}.jinja2"
            folder = None
            if self.template_directory:
                p = Path(self.template_directory) / base_file_name
                if p.is_file():
                    folder = self.template_directory
                else:
                    self.logger.info(
                        f"Could not find {base_file_name} in {self.template_directory} - falling back to default"
                    )
            if not folder:
                package_dir = os.path.dirname(importlib.util.find_spec(__name__).origin)
                folder = os.path.join(package_dir, "docgen", "")
            loader = FileSystemLoader(folder)
            env = Environment(loader=loader)
            self.customize_environment(env)
            return env.get_template(base_file_name)

    def schema_title(self) -> str:
        """
        Returns the title of the schema.

        Uses title field if present, otherwise name

        :return:
        """
        s = self.schemaview.schema
        if s.title:
            return s.title
        else:
            return s.name

    def name(self, element: Element) -> str:
        """
        Returns the name of the element in its canonical form

        :param element: SchemaView element definition
        :return: slot name or numeric portion of CURIE prefixed
            slot_uri
        """
        if type(element).class_name == "slot_definition":
            if self.use_slot_uris:
                curie = self.schemaview.get_uri(element)
                if curie:
                    return curie.split(":")[1]

            return underscore(element.name)
        elif type(element).class_name == "class_definition":
            if self.use_class_uris:
                curie = self.schemaview.get_uri(element)
                if curie:
                    return curie.split(":")[1]

            return camelcase(element.name)
        else:
            return camelcase(element.name)

    def uri(self, element: Element, expand=True) -> str:
        """
        Fetches the URI string for the relevant element

        :param element:
        :return:
        """
        if isinstance(element, (EnumDefinition, SubsetDefinition)):
            # TODO: fix schema view to handle URIs for enums and subsets
            return self.name(element)

        if self.subfolder_type_separation:
            return self.schemaview.get_uri(element, expand=expand, use_element_type=True)

        return self.schemaview.get_uri(element, expand=expand)

    def uri_link(self, element: Union[Element, str]) -> str:
        """Returns a link string (default: markdown links) for a schema element

        :param element: uri string or linkml model element
        :return: hyperlinked markdown or web links
        """
        if isinstance(element, str):
            uri = self.schemaview.expand_curie(element)
            return f"[{element}]({uri})"

        uri = self.uri(element)
        curie = self.uri(element, expand=False)
        return f"[{curie}]({uri})"

    def link(self, e: Union[Definition, DefinitionName], index_link: bool = False) -> str:
        """
        Render an element as a hyperlink

        :param e:
        :param index_link: Whether this is a link for the index page or not
        :return:
        """
        if index_link:
            subfolder = ""
        else:
            subfolder = "../"

        if e is None:
            return "NONE"
        if not isinstance(e, Definition):
            e = self.schemaview.get_element(e)
        if self._is_external(e):
            return self.uri_link(e)
        elif isinstance(e, ClassDefinition):
            if self.use_class_uris:
                curie = self.schemaview.get_uri(e)
                if curie is not None:
                    return self._markdown_link(
                        n=curie.split(":")[1],
                        name=e.name,
                        subfolder=subfolder + CLASS_SUBFOLDER if self.subfolder_type_separation else None,
                    )
            return self._markdown_link(
                camelcase(e.name),
                subfolder=subfolder + CLASS_SUBFOLDER if self.subfolder_type_separation else None,
            )
        elif isinstance(e, EnumDefinition):
            return self._markdown_link(
                camelcase(e.name),
                subfolder=subfolder + ENUM_SUBFOLDER if self.subfolder_type_separation else None,
            )
        elif isinstance(e, SlotDefinition):
            if self.use_slot_uris:
                curie = self.schemaview.get_uri(e)
                if curie is not None:
                    return self._markdown_link(
                        n=curie.split(":")[1],
                        name=e.name,
                        subfolder=subfolder + SLOT_SUBFOLDER if self.subfolder_type_separation else None,
                    )
            return self._markdown_link(
                underscore(e.name),
                subfolder=subfolder + SLOT_SUBFOLDER if self.subfolder_type_separation else None,
            )
        elif isinstance(e, TypeDefinition):
            return self._markdown_link(
                camelcase(e.name),
                subfolder=subfolder + TYPE_SUBFOLDER if self.subfolder_type_separation else None,
            )
        elif isinstance(e, SubsetDefinition):
            return self._markdown_link(
                camelcase(e.name),
                subfolder=subfolder + SUBSET_SUBFOLDER if self.subfolder_type_separation else None,
            )
        else:
            return e.name

    def links(self, e_list: list[DefinitionName]) -> list[str]:
        """Render list of element documentation pages as hyperlinks.

        :param e_list: list of elements
        :return: list of hyperlinked elements
        """
        return list(map(self.link, e_list))

    def _exclude_type(self, t: TypeDefinition) -> bool:
        return self._is_external(t) and not self.schemaview.schema.id.startswith("https://w3id.org/linkml/")

    def _is_external(self, element: Element) -> bool:
        # note: this is currently incomplete. See: https://github.com/linkml/linkml/issues/782
        if element.from_schema == "https://w3id.org/linkml/types" and not self.genmeta:
            return True
        else:
            return False

    @staticmethod
    def _markdown_link(n: str, name: str = None, subfolder: str = None) -> str:
        if subfolder:
            rel_path = f"{subfolder}/{n}"
        else:
            rel_path = n

        # if explicit name is provided use that for display name
        if name:
            n = name

        return f"[{n}]({rel_path}.md)"

    def inheritance_tree(self, element: Definition, children: bool = True, **kwargs) -> str:
        """
        Show an element in the context of its is-a hierarchy

        Limitations: currently only implemented for markdown (uses nested bullets)

        :param element: slot or class to be shown
        :param children: if true, show direct children
        :param mixins: if true, show mixins alongside each element
        :param kwargs:
        :return:
        """
        s, depth = self._tree(element, focus=element.name, **kwargs)
        if children:
            if isinstance(element, ClassDefinition):
                all_children = self.schemaview.class_children(element.name, mixins=False)
            else:
                all_children = self.schemaview.slot_children(element.name, mixins=False)
            for c in all_children:
                s += self._tree_info(self.schemaview.get_element(c), depth + 1, **kwargs)
        return s

    def _tree(
        self,
        element: Definition,
        mixins=True,
        descriptions=False,
        focus: DefinitionName = None,
    ) -> tuple[str, int]:
        sv = self.schemaview
        if element.is_a:
            pre, depth = self._tree(
                sv.get_element(element.is_a),
                mixins=mixins,
                descriptions=descriptions,
                focus=focus,
            )
            depth += 1
        else:
            pre, depth = "", 0
        s = pre
        s += self._tree_info(element, depth, mixins=mixins, descriptions=descriptions, focus=focus)
        return s, depth

    def _tree_info(
        self,
        element: Definition,
        depth: int,
        mixins=True,
        descriptions=False,
        focus: DefinitionName = None,
    ) -> str:
        indent = " " * depth * 4

        if self.use_slot_uris or self.use_class_uris:
            name = self.schemaview.get_element(element).name
        else:
            name = self.name(element)

        if element.name == focus:
            lname = f"**{name}**"
        else:
            lname = self.link(element)
        s = f"{indent}* {lname}"
        if mixins and element.mixins:
            s += " ["
            if element.mixins:
                for m in element.mixins:
                    s += f" {self.link(m)}"
            s += "]"
        s += "\n"
        return s

    @staticmethod
    def bullet(e: Element, meta_slot: SlotDefinitionName, backquote=False) -> str:
        """
        Render tag-value for an element as a bullet

        Limitations: currently hardcoded to be markdown
        :param e: element that holds the property, e.g. Person
        :param meta_slot: metamodel property to be shown, e.g. comments
        :param backquote: if true, render as backquote
        :return: formatted string
        """
        v = getattr(e, meta_slot, None)
        if v:
            if backquote:
                v = v.replace("`", "\\`")
                v = f"`{v}`"
            return f"* [{meta_slot}](https://w3id.org/linkml/{meta_slot}): {v}\n"
        else:
            return ""

    @staticmethod
    def number_value_range(e: Union[SlotDefinition, TypeDefinition]) -> str:
        """
        Render the minimum and maximum values for a slot or type as a range, e.g 5-100

        :param e:
        :return:
        """
        r = None
        if isinstance(e, TypeDefinition):
            # TODO: new version
            return None
        if e.minimum_value is not None:
            if e.maximum_value is not None:
                r = f"{e.minimum_value} to {e.maximum_value}"
            else:
                r = f">= {e.minimum_value}"
        else:
            if e.maximum_value is not None:
                r = f"<= {e.maximum_value}"
        return r

    @staticmethod
    def cardinality(slot: SlotDefinition) -> str:
        """
        Render combination of required, multivalued, recommended, and exact_cardinality as a range,
        according to Mermaid conventions. Considers 'required' and 'multivalued' to set defaults
        for 'minimum_cardinality' and 'maximum_cardinality'.

        Reference: https://mermaid.js.org/syntax/classDiagram.html#cardinality-multiplicity-on-relations

        The different cardinality options are:
        - 1 Only 1
        - 0..1 Zero or One
        - 1..* One or more
        - * Many
        - n n (where n>1)
        - 0..n zero to n (where n>1)
        - 1..n one to n (where n>1)
        :param slot: SlotDefinition
        :return: cardinality string as used in Mermaid diagrams
        """
        if slot.exact_cardinality is not None:
            cardinality = str(slot.exact_cardinality)  # handles 'n' case
        else:
            if slot.required or slot.identifier:
                min_card = "1"
            else:
                min_card = str(slot.minimum_cardinality) if slot.minimum_cardinality is not None else "0"

            if slot.multivalued:
                max_card = "*"
            else:
                max_card = str(slot.maximum_cardinality) if slot.maximum_cardinality is not None else "1"

            if min_card == "0":
                if max_card == "1":
                    cardinality = "0..1"  # handles '0..1' case
                elif max_card == "*":
                    cardinality = "*"  # handles '*' case
                else:
                    cardinality = f"0..{max_card}"  # handles '0..n' case
            elif min_card == "1":
                if max_card == "1":
                    cardinality = "1"  # handles '1' case
                elif max_card == "*":
                    cardinality = "1..*"  # handles '1..*' case
                else:
                    cardinality = f"1..{max_card}"  # handles '1..n' case
            else:
                if max_card == "*":
                    cardinality = f"{min_card}..*"  # handles 'n..*' case
                else:
                    cardinality = f"{min_card}..{max_card}"  # handles 'n..m' case

        if slot.recommended:
            cardinality += " _recommended_"

        return cardinality

    def mermaid_directive(self) -> str:
        """
        Writes a mermaid directive. See <https://mermaid-js.github.io/mermaid/#/>_

        This comes after the triple-backtick.

        Note that the directive varies depending on whether the dialect is
        the default python markdown (used by mkdocs) or MyST (used if you
        have a sphinx site)
        """
        if self.dialect is not None and self.dialect == MarkdownDialect.myst:
            return "{mermaid}"
        else:
            return "mermaid"

    def mermaid_diagram(self, class_names: list[Union[str, ClassDefinitionName]] = None) -> str:
        """
        Render a mermaid diagram for a set of classes

        :param class_names:
        :return:
        """
        if self.diagram_type.value == DiagramType.er_diagram.value:
            erdgen = ERDiagramGenerator(self.schemaview.schema, format="mermaid")
            if class_names:
                return erdgen.serialize_classes(class_names, follow_references=True, max_hops=2)
            else:
                return erdgen.serialize()
        elif self.diagram_type.value == DiagramType.mermaid_class_diagram.value:
            self.logger.info("This is currently handled in the jinja templates")
        elif self.diagram_type.value == DiagramType.plantuml_class_diagram.value:
            plantumlgen = PlantumlGenerator(self.schema)
            plantuml_diagram = plantumlgen.serialize(classes=class_names)
            self.logger.debug(f"Created PlantUML diagram for class: {class_names}")
            return plantuml_diagram
        else:
            raise NotImplementedError(f"Diagram type {self.diagram_type} not implemented")

    @staticmethod
    def latex(text: Optional[str]) -> str:
        """
        Makes text safe for latex

        NOTE: may be incomplete!

        :param text:
        :return:
        """
        if text is None:
            text = ""
        return text.replace("_", "\\_")

    def yaml(self, element: Element, inferred=False) -> str:
        """
        Render element as YAML

        :param element:
        :param inferred: (classes only) show all induced slots as attributes
        :return: yaml string
        """
        if not inferred:
            return yaml_dumper.dumps(element)
        else:
            if not isinstance(element, ClassDefinition):
                raise ValueError(f"Inferred only applicable for classes, not {element.name} {type(element)}")
            # TODO: move this code to schemaview
            c = deepcopy(element)
            attrs = self.schemaview.class_induced_slots(c.name)
            for a in attrs:
                c.attributes[a.name] = a
            c.slots = []
            return yaml_dumper.dumps(c)

    def class_induced_slots(self, class_name: ClassDefinitionName) -> Iterator[SlotDefinition]:
        """
        Yields all induced slots for a class

        Ensures rank is non-null

        :param class_name:
        :return: iterator
        """
        elts = self.schemaview.class_induced_slots(class_name)
        _ensure_ranked(elts)
        yield from elts

    def all_class_objects(self) -> Iterator[ClassDefinition]:
        """
        all class objects in schema

        Ensures rank is non-null
        :return: iterator
        """
        elts = self.schemaview.all_classes(imports=self.render_imports).values()
        _ensure_ranked(elts)
        yield from elts

    def all_slot_objects(self) -> Iterator[SlotDefinition]:
        """
        all slot objects in schema

        Ensures rank is non-null
        :return: iterator
        """
        elts = self.schemaview.all_slots(imports=self.render_imports).values()
        _ensure_ranked(elts)
        yield from elts

    def all_type_objects(self) -> Iterator[TypeDefinition]:
        """
        all type objects in schema

        Ensures rank is non-null
        :return: iterator
        """
        elts = self.schemaview.all_types(imports=self.render_imports).values()
        _ensure_ranked(elts)
        yield from elts

    def all_type_object_names(self) -> list[TypeDefinitionName]:
        return [t.name for t in list(self.all_type_objects())]

    def all_enum_objects(self) -> Iterator[EnumDefinition]:
        """
        all enum objects in schema

        Ensures rank is non-null
        :return: iterator
        """
        elts = self.schemaview.all_enums(imports=self.render_imports).values()
        _ensure_ranked(elts)
        yield from elts

    def all_subset_objects(self) -> Iterator[SubsetDefinition]:
        """
        all enum objects in schema

        Ensures rank is non-null
        :return: iterator
        """
        elts = self.schemaview.all_subsets(imports=self.render_imports).values()
        _ensure_ranked(elts)
        yield from elts

    def class_hierarchy_as_tuples(self) -> Iterator[tuple[int, ClassDefinitionName]]:
        """
        Generate a hierarchical representation of all classes in the schema

        This is represented as a list of tuples (depth: int, cls: ClassDefinitionName),
        where the order is pre-order depth first traversal

        This can then be used to draw a hierarchy within jinja in a number of ways; e.g

        - markdown (by using indentation of " " * depth on a list)
        - tables (by placing fake indentation e.g using underscores)

        Simply iterate through all tuples, drawing each in the appropriate way

        Note: By default all classes are ordered alphabetically

        :return: tuples (depth: int, cls: ClassDefinitionName)
        """
        sv = self.schemaview
        roots = sv.class_roots(mixins=False, imports=self.render_imports)

        # by default the classes are sorted alphabetically
        roots = sorted(roots, key=str.casefold, reverse=True)

        # the stack holds tuples of depth-class that have still to be processed.
        # we seed this with all root classes (which have depth 0)
        # note the stack is processed from the last element first, ie. LIFO
        stack = [(0, root) for root in roots]
        # use iterative depth first traversal
        while len(stack) > 0:
            depth, class_name = stack.pop()
            yield depth, class_name
            children = sorted(
                sv.class_children(class_name=class_name, mixins=False, imports=self.render_imports),
                key=str.casefold,
                reverse=True,
            )
            for child in children:
                # depth first - place at end of stack (to be processed next)
                stack.append((depth + 1, child))

    @staticmethod
    def _is_single_file_format(format: str):
        if format == "latex":
            return True
        else:
            return False

    def inject_slot_info(self, slot: SlotDefinition) -> SlotDefinition:
        """
        Injects additional information into a slot

        TODO: move this functionality into schemaview
        :param slot:
        :return:
        """
        sv = self.schemaview
        if not slot.range:
            slot.range = sv.schema.default_range
        if not slot.range:
            slot.range = "string"
        return slot

    @staticmethod
    def get_direct_slot_names(cls: ClassDefinition) -> list[SlotDefinitionName]:
        """Fetch list of all own attributes of a class, i.e.,
        all slot names of slots that belong to the domain of a class.

        :param cls: class for which we want to determine the attributes
        :return: list of names of all own attributes of a class
        """
        return cls.slots + list(cls.attributes.keys())

    def get_direct_slots(self, cls: ClassDefinition) -> list[SlotDefinition]:
        """Fetch list of all own attributes of a class, i.e.,
        all slots that belong to the domain of a class.

        :param cls: class for which we want to determine the attributes
        :return: list of all own attributes of a class
        """
        return [
            self.inject_slot_info(self.schemaview.induced_slot(sn, cls.name)) for sn in self.get_direct_slot_names(cls)
        ]

    def get_indirect_slots(self, cls: ClassDefinition) -> list[SlotDefinition]:
        """Fetch list of all inherited attributes of a class, i.e.,
        all slots that belong to the domain of a class.

        :param cls: class for which we want to determine the attributes
        :return: list of all own attributes of a class
        """
        sv = self.schemaview
        direct_slot_names = self.get_direct_slot_names(cls)
        return [
            self.inject_slot_info(slot)
            for slot in sv.class_induced_slots(cls.name)
            if slot.name not in direct_slot_names
        ]

    def get_slot_inherited_from(
        self, class_name: ClassDefinitionName, slot_name: SlotDefinitionName
    ) -> list[ClassDefinitionName]:
        """Get the name of the class that a given slot is inherited from.

        :param class_name: name of the class whose slot we are checking
        :param slot_name: name of slot in consideration
        :return: list of classes
        """
        sv = self.schemaview
        induced_slot = sv.induced_slot(slot_name, class_name)
        ancestors = sv.class_ancestors(class_name)
        return list(set(induced_slot.domain_of).intersection(ancestors))

    def get_mixin_inherited_slots(self, cls: ClassDefinition) -> dict[str, list[str]]:
        """Fetch list of all slots acquired through mixing.

        :param cls: class for which we want to determine the mixed in slots
        :return: list of all mixed in slots from each mixin class
        """
        mixed_in_slots = {}
        sv = self.schemaview

        mixins = sv.class_parents(class_name=cls.name, mixins=True, is_a=False)
        for c in mixins:
            mixed_in_slots[c] = sv.class_slots(c)

        return mixed_in_slots

    def example_object_blobs(self, class_name: str) -> list[tuple[str, str]]:
        """Fetch list of all examples of a class.

        :param class_name: class for which we want to determine the examples
        :return: list of all examples of a class
        """
        if not self.example_runner:
            return []
        inputs = self.example_runner.example_source_inputs(class_name)
        objs = []
        for input in inputs:
            stem = Path(input).stem
            with open(input, encoding="utf-8") as f:
                objs.append((stem, f.read()))
        return objs

<<<<<<< HEAD
    def _remove_name_keys(self, obj):
        """Recursively removes 'name' keys from a JSON object representation.

        This is used to clean up the output of ClassRule objects. For example, if we had a rule like:
        rules:
        - title: calibration_standard_if_rt
            preconditions:
                slot_conditions:
                    calibration_target:
                        equals_string: retention_index

        The JSON representation would include redundant "name" keys:
        {
            "slot_conditions": {
                "name": "slot_conditions"
                "calibration_target": {
                    "name": "calibration_target"
                    "equals_string": "retention_index",
                },
            }
        }

        This function removes those redundant "name" keys to make the output cleaner.

        :param obj: The object to clean (dict, list, or primitive value)
        :return: The same object with all "name" keys removed from dicts
        """
        if isinstance(obj, dict):
            return {k: self._remove_name_keys(v) for k, v in obj.items() if k != "name"}
        elif isinstance(obj, list):
            return [self._remove_name_keys(item) for item in obj]
        else:
            return obj

    def classrule_to_dict_view(self, element: ClassDefinition) -> list[dict[str, Any]]:
        """Process all rules (of type ClassRule) asserted on a class.

        This method iterates through all rules asserted on a class and returns a list of
        dictionaries, each containing four pieces of information about a rule:
        _title_, _preconditions_, _postconditions_, and _elseconditions_.
        These values will be read in the jinja template and formatted into a tabular
        view for users to understand the rules applied to the class.

        Note: This method removes redundant "name" keys which are asserted on some
        classes in the Python representation of classes from the metamodel.

        :param element: LinkML class object with `rules` asserted on it
        :return: List of dictionaries with title and "sanitized" conditions for each rule
        """
        if not element.rules:
            return []

        rule_dicts = []

        for rule in element.rules:
            # TODO: expand this list of ClassRule metaslots based on use case
            rule_dict = {
                "title": rule.title or "",
                "preconditions": None,
                "postconditions": None,
                "elseconditions": None,
            }

            for key in ["preconditions", "postconditions", "elseconditions"]:
                condition_obj = getattr(rule, key, None)
                if condition_obj:
                    json_obj = json_dumper.to_dict(condition_obj)
                    sanitized_condition = self._remove_name_keys(json_obj)
                    rule_dict[key] = sanitized_condition

            rule_dicts.append(rule_dict)

        return rule_dicts
=======
    def customize_environment(self, env: Environment):
        if self.truncate_descriptions:
            env.filters["enshorten"] = enshorten
        else:
            env.filters["enshorten"] = text_to_web
>>>>>>> 62267844


@shared_arguments(DocGenerator)
@click.option(
    "--directory",
    "-d",
    required=True,
    help="Path to the directory where you want the Markdown files to be written to",
)
@click.option("--index-name", default="index", show_default=True, help="Name of the index document.")
@click.option("--dialect", help="Dialect or 'flavor' of Markdown used.")
@click.option(
    "--diagram-type",
    type=click.Choice([e.value for e in DiagramType]),
    help="Type of UML diagram to be rendered on class documentation pages.",
)
@click.option(
    "--include-top-level-diagram/--no-include-top-level-diagram",
    default=False,
    show_default=True,
    help="Include ER diagram of the entire schema on index page.",
)
@click.option(
    "--sort-by",
    default="name",
    show_default=True,
    help="Metaslot to use to sort elements by e.g. rank, name, title",
)
@click.option(
    "--genmeta/--no-genmeta",
    default=False,
    show_default=True,
    help="Generating metamodel. Only use this for generating meta.py",
)
@click.option("--template-directory", help="Path to the directory with custom jinja2 templates")
@click.option(
    "--use-slot-uris/--no-use-slot-uris",
    default=False,
    help="Use IDs from slot_uri instead of names",
)
@click.option(
    "--use-class-uris/--no-use-class-uris",
    default=False,
    help="Use IDs from class_uri instead of names",
)
@click.option(
    "--hierarchical-class-view/--no-hierarchical-class-view",
    default=True,
    help="Render class table on index page in a hierarchically indented view",
)
@click.option(
    "--render-imports/--no-render-imports",
    default=False,
    show_default=True,
    help="Render also the documentation of elements from imported schemas",
)
@click.option(
    "--example-directory",
    help="Folder in which example files are found. These are used to make inline examples",
)
@click.option(
    "-d",
    "--include",
    help="""
Include LinkML Schema outside of imports mechanism.  Helpful in including deprecated classes and slots in a separate
YAML, and including it when necessary but not by default (e.g. in documentation or for backwards compatibility)
""",
)
@click.option(
    "--subfolder-type-separation/--no-subfolder-type-separation",
    default=False,
    help="Separate type (class, slot, etc.) outputs in different subfolders for navigation purposes",
)
@click.option(
    "--truncate-descriptions",
    default=True,
    show_default=True,
    help="""
Whether to truncate long (potentially spanning multiple lines) descriptions of classes, slots, etc., in the docs.
Set to true for truncated descriptions, and false to display full descriptions.""",
)
@click.version_option(__version__, "-V", "--version")
@click.command(name="doc")
def cli(
    yamlfile,
    directory,
    index_name,
    dialect,
    template_directory,
    use_slot_uris,
    use_class_uris,
    hierarchical_class_view,
    subfolder_type_separation,
    render_imports,
    truncate_descriptions,
    **args,
):
    """Generate documentation folder from a LinkML YAML schema

    Currently a default set of templates for markdown is provided (see the
    folder linkml/generators/docgen/)

    If you specify another format (e.g. html) then you need to provide a
    template_directory argument, with a template for each type of entity inside.

    Examples can optionally be integrated into the documentation; to enable
    this, pass in the --example-directory argument.  The example directory
    should contain one file per example, following the naming convention
    <ClassName>-<ExampleName>.<extension>.

    For example, to include examples on the page for Person, include examples

    Person-001.yaml, Person-002.yaml, etc.

    Currently examples must be in yaml
    """
    gen = DocGenerator(
        yamlfile,
        directory=directory,
        dialect=dialect,
        template_directory=template_directory,
        use_slot_uris=use_slot_uris,
        use_class_uris=use_class_uris,
        hierarchical_class_view=hierarchical_class_view,
        index_name=index_name,
        subfolder_type_separation=subfolder_type_separation,
        render_imports=render_imports,
        truncate_descriptions=truncate_descriptions,
        **args,
    )
    print(gen.serialize())


if __name__ == "__main__":
    cli()<|MERGE_RESOLUTION|>--- conflicted
+++ resolved
@@ -966,7 +966,6 @@
                 objs.append((stem, f.read()))
         return objs
 
-<<<<<<< HEAD
     def _remove_name_keys(self, obj):
         """Recursively removes 'name' keys from a JSON object representation.
 
@@ -1040,13 +1039,12 @@
             rule_dicts.append(rule_dict)
 
         return rule_dicts
-=======
+
     def customize_environment(self, env: Environment):
         if self.truncate_descriptions:
             env.filters["enshorten"] = enshorten
         else:
             env.filters["enshorten"] = text_to_web
->>>>>>> 62267844
 
 
 @shared_arguments(DocGenerator)
