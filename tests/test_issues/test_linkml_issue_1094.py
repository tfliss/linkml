--- conflicted
+++ resolved
@@ -1,6 +1,4 @@
 from typing import Dict, List, Union
-
-from pydantic.version import VERSION
 
 from linkml.generators.pydanticgen import PydanticGenerator
 
@@ -55,26 +53,12 @@
     mod = gen.compile_module()
     Person = getattr(mod, "Person")
     Bike = getattr(mod, "Bike")
-    if VERSION.startswith("1"):
-        dict_field = Person.__fields__["has_bikes"]
-        list_field = Person.__fields__["has_bike_list"]
-    else:
-        dict_field = Person.model_fields["has_bikes"]
-        list_field = Person.model_fields["has_bike_list"]
 
-    if VERSION.startswith("1"):
-        # pydantic 1 uses ForwardRef rather than replacing the forwardref
-        assert eval(dict_field.annotation.__forward_code__) == Dict[str, Union[str, Bike]]
-        assert eval(list_field.annotation.__forward_code__) == List[Bike]
-    else:
-        assert dict_field.annotation == Dict[str, Union[str, Bike]]
-        assert list_field.annotation == List[Bike]
+    dict_field = Person.model_fields["has_bikes"]
+    list_field = Person.model_fields["has_bike_list"]
 
-<<<<<<< HEAD
+    assert dict_field.annotation == Dict[str, Union[str, Bike]]
+    assert list_field.annotation == List[Bike]
+
     assert dict_field.default_factory is None
-    assert list_field.default_factory is None
-=======
-    output_subset = [line for line in output.splitlines() if "has_bikes: " in line]
-    assert len(output_subset) == 1
-    assert "has_bikes: Dict[str, str] = Field(default_factory=dict" in output_subset[0]
->>>>>>> 48241d48
+    assert list_field.default_factory is None