--- conflicted
+++ resolved
@@ -205,19 +205,17 @@
             if item.get_closest_marker("slow"):
                 item.add_marker(skip_slow)
 
-<<<<<<< HEAD
     if not config.getoption("--with-biolink"):
         skip_biolink = pytest.mark.skip(reason="need --with-biolink option to run")
         for item in items:
             if item.get_closest_marker("biolink"):
                 item.add_marker(skip_biolink)
-=======
+                
     if not config.getoption("--with-network"):
         skip_network = pytest.mark.skip(reason="need --with-network option to run")
         for item in items:
             if item.get_closest_marker("network"):
                 item.add_marker(skip_network)
->>>>>>> 7aa67c42
 
     # make sure deprecation test happens at the end
     test_deps = [i for i in items if i.name == "test_removed_are_removed"]
