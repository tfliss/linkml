"""Inlining tests.

Tests that make use of linkml:inlined and related constructs.

See: `<https://linkml.io/linkml/schemas/inlining.html>`_

"""

import pytest

from tests.test_compliance.helper import (
    JSON_SCHEMA,
    OWL,
    PANDERA_POLARS_CLASS,
    PYDANTIC,
    PYTHON_DATACLASSES,
    SHACL,
    SQL_DDL_SQLITE,
    ValidationBehavior,
    check_data,
    validated_schema,
)
from tests.test_compliance.test_compliance import (
    CLASS_C,
    CLASS_D,
    CORE_FRAMEWORKS,
    EXAMPLE_STRING_VALUE_2,
    EXAMPLE_STRING_VALUE_3,
    SLOT_ID,
    SLOT_S1,
    SLOT_S2,
    SLOT_S3,
)


@pytest.mark.parametrize("data", ["inlined_list", "flat", "nested", "flat_list"])
@pytest.mark.parametrize("foreign_key", [0, "FK"])
@pytest.mark.parametrize("multivalued", [0, "MV"])
@pytest.mark.parametrize("inlined_as_list", [0, "IAL"])
@pytest.mark.parametrize("inlined", [0, "INL"])
@pytest.mark.parametrize("framework", CORE_FRAMEWORKS)  ## TODO: consider limiting this
def test_inlined(framework, inlined, inlined_as_list, multivalued, foreign_key, data, request):
    """
    Tests behavior of inlined slots.

    See: `<https://linkml.io/linkml/schemas/inlining.html>`_

    Inlining controls whether nested objects are inlined or referenced by id.

    This test performs combinatorial testing with different values of metamodel slots that
    affect inlining, as these all compose together in different ways.

    :param framework: all tree-based frameworks should support inlining
    :param inlined: corresponds to linkml:inlined
    :param inlined_as_list: corresponds to linkml:inlined_as_list
    :param multivalued: corresponds to linkml:multivalued
    :param foreign_key: corresponds to whether the referenced entity has an identifier
    :return:
    """
    if framework == SHACL:
        pytest.skip("TODO: RDF has no concept of inlining")
    if framework == PANDERA_POLARS_CLASS:
        pytest.skip("PanderaGen inlining is not implemented")
    inlined = bool(inlined)
    inlined_as_list = bool(inlined_as_list)
    multivalued = bool(multivalued)
    foreign_key = bool(foreign_key)
    schema_name = f"INL{inlined}_IAL{inlined_as_list}_MV{multivalued}_FK{foreign_key}"
    entailed_inlined = inlined or inlined_as_list or not foreign_key
    py_def_map = {
        (PYDANTIC, False, False, False, False): "D",
        (PYDANTIC, False, False, False, True): "str",
        (PYDANTIC, False, False, True, False): "list[D]",
        (PYDANTIC, False, False, True, True): "list[str]",
        (PYDANTIC, False, True, False, False): "D",  # odd but valid combo
        (PYDANTIC, False, True, False, True): "D",  # odd but valid combo
        (PYDANTIC, False, True, True, False): "list[D]",
        (PYDANTIC, False, True, True, True): "list[D]",
        (PYDANTIC, True, False, False, False): "D",
        (PYDANTIC, True, False, False, True): "D",
        (PYDANTIC, True, False, True, False): "list[D]",
        (PYDANTIC, True, False, True, True): "dict[str, D]",  ## TODO: relax for CompactDict
        (PYDANTIC, True, True, False, False): "D",  # odd but valid combo
        (PYDANTIC, True, True, False, True): "D",
        (PYDANTIC, True, True, True, False): "list[D]",
        (PYDANTIC, True, True, True, True): "list[D]",
        (PYTHON_DATACLASSES, False, False, False, False): 'Union[dict, "D"]',
        (PYTHON_DATACLASSES, False, False, False, True): "Union[str, DId]",
        (
            PYTHON_DATACLASSES,
            False,
            False,
            True,
            False,
        ): 'Union[Union[dict, "D"], list[Union[dict, "D"]]]',
        (
            PYTHON_DATACLASSES,
            False,
            False,
            True,
            True,
        ): "Union[Union[str, DId], list[Union[str, DId]]]",
        (PYTHON_DATACLASSES, False, True, False, False): 'Union[dict, "D"]',  # odd but valid combo
        (PYTHON_DATACLASSES, False, True, False, True): 'Union[dict, "D"]',  # odd but valid combo
        (
            PYTHON_DATACLASSES,
            False,
            True,
            True,
            False,
        ): 'Union[Union[dict, "D"], list[Union[dict, "D"]]]',
        (
            PYTHON_DATACLASSES,
            False,
            True,
            True,
            True,
        ): 'Union[dict[Union[str, DId], Union[dict, "D"]], list[Union[dict, "D"]]]',
        (PYTHON_DATACLASSES, True, False, False, False): 'Union[dict, "D"]',
        (PYTHON_DATACLASSES, True, False, False, True): 'Union[dict, "D"]',
        (
            PYTHON_DATACLASSES,
            True,
            False,
            True,
            False,
        ): 'Union[Union[dict, "D"], list[Union[dict, "D"]]]',
        (
            PYTHON_DATACLASSES,
            True,
            False,
            True,
            True,
        ): 'Union[dict[Union[str, DId], Union[dict, "D"]], list[Union[dict, "D"]]]',
        (PYTHON_DATACLASSES, True, True, False, False): 'Union[dict, "D"]',  # odd but valid combo
        (PYTHON_DATACLASSES, True, True, False, True): 'Union[dict, "D"]',
        (
            PYTHON_DATACLASSES,
            True,
            True,
            True,
            False,
        ): 'Union[Union[dict, "D"], list[Union[dict, "D"]]]',
        (
            PYTHON_DATACLASSES,
            True,
            True,
            True,
            True,
        ): 'Union[dict[Union[str, DId], Union[dict, "D"]], list[Union[dict, "D"]]]',
    }
    tpl = (framework, inlined, inlined_as_list, multivalued, foreign_key)
    if tpl in py_def_map:
        py_def = py_def_map[tpl]
        py_def = f"Optional[{py_def}]"
    else:
        if framework in (PYDANTIC, PYTHON_DATACLASSES):
            raise ValueError(f"No python annotation found for condition {tpl}")
        py_def = "Optional"

    classes = {
        CLASS_C: {
            "attributes": {
                SLOT_S1: {
                    "inlined": inlined,
                    "inlined_as_list": inlined_as_list,
                    "multivalued": multivalued,
                    "range": CLASS_D,
                    "_mappings": {
                        PYDANTIC: f"{SLOT_S1}: {py_def}",
                        PYTHON_DATACLASSES: f"{SLOT_S1}: {py_def}",
                    },
                },
            },
        },
        CLASS_D: {
            "attributes": {
                SLOT_ID: {
                    "identifier": foreign_key,
                },
                SLOT_S2: {},
                SLOT_S3: {},
            },
        },
    }
    prefixes = {
        "X": "http://example.org/X/",
    }
    schema = validated_schema(
        test_inlined,
        schema_name,
        framework,
        classes=classes,
        prefixes=prefixes,
        core_elements=["inlined", "inlined_as_list", "multivalued", "identifier"],
    )
    implementation_status = ValidationBehavior.IMPLEMENTS
    coerced = None
    id_val = "X:1"
    id_val2 = "X:2"
    if data == "flat":
        inst = {
            SLOT_S1: id_val,
        }
        is_valid = False if entailed_inlined or multivalued else True
        if not is_valid:
            if entailed_inlined:
                if foreign_key and multivalued and not inlined_as_list:
                    coerced = {SLOT_S1: {id_val: {SLOT_ID: id_val}}}
                elif foreign_key and multivalued and inlined_as_list:
                    coerced = {SLOT_S1: [{SLOT_ID: id_val}]}
                elif foreign_key and not multivalued:
                    coerced = {SLOT_S1: {SLOT_ID: id_val}}
            else:
                if not multivalued:
                    raise AssertionError
                if foreign_key:
                    coerced = {SLOT_S1: [id_val]}
                else:
                    raise AssertionError
    elif data == "nested":
        inst = {
            SLOT_S1: {
                SLOT_ID: id_val,
                SLOT_S2: EXAMPLE_STRING_VALUE_2,
                SLOT_S3: EXAMPLE_STRING_VALUE_3,
            }
        }
        is_valid = entailed_inlined and not multivalued
    elif data == "flat_list":
        inst = {
            SLOT_S1: [id_val, id_val2],
        }
        is_valid = not entailed_inlined and multivalued
        if framework == SQL_DDL_SQLITE and multivalued and foreign_key:
            # TODO: bug in SQLA for this case
            # AttributeError: 'DId' object has no attribute '_sa_instance_state'
            # https://github.com/linkml/linkml/issues/1160
            implementation_status = ValidationBehavior.INCOMPLETE
    elif data == "inlined_list":
        inst = {
            SLOT_S1: [
                {
                    SLOT_ID: id_val,
                    SLOT_S2: EXAMPLE_STRING_VALUE_2,
                    SLOT_S3: EXAMPLE_STRING_VALUE_3,
                },
                {
                    SLOT_ID: id_val2,
                    SLOT_S2: EXAMPLE_STRING_VALUE_2,
                    SLOT_S3: EXAMPLE_STRING_VALUE_3,
                },
            ],
        }
        is_valid = (inlined_as_list or not foreign_key) and multivalued
    else:
        raise AssertionError(f"Unknown data type {data}")
    if not is_valid and framework == PYTHON_DATACLASSES:
        implementation_status = ValidationBehavior.COERCES
    if framework in [SQL_DDL_SQLITE, SHACL] and not is_valid:
        # inlining has no cognate in relational and RDF
        implementation_status = ValidationBehavior.NOT_APPLICABLE
<<<<<<< HEAD
    if framework == PANDERA_POLARS_CLASS and (not inlined or foreign_key):
        implementation_status = ValidationBehavior.INCOMPLETE
    print("YIIIII")
    print(request.node.callspec.id)
    print(inst)
    print(f"VALID: {is_valid}")
=======
    if framework == PANDERA_POLARS_CLASS:
        implementation_status = ValidationBehavior.INCOMPLETE
>>>>>>> d2bd7fa2
    check_data(
        schema,
        data,
        framework,
        inst,
        is_valid,
        coerced=coerced,
        expected_behavior=implementation_status,
        target_class=CLASS_C,
        description=f"testing data shape {data} against schema",
        exclude_rdf=not is_valid,
    )


BASIC_ATTRS = {SLOT_ID: {"key": True}, SLOT_S1: {"range": "string"}}
EXTRA_ATTRS = {
    SLOT_ID: {"key": True},
    SLOT_S1: {"range": "string"},
    SLOT_S2: {"range": "string"},
}
IMPLICIT_ATTRS = {
    SLOT_ID: {"key": True},
    SLOT_S1: {"range": "string"},
    SLOT_S2: {"range": "string", "required": True},
}
ANNOTATED_ATTRS = {
    SLOT_ID: {"key": True},
    SLOT_S1: {"range": "string"},
    SLOT_S2: {"range": "string", "annotations": {"simple_dict_value": True}},
}


@pytest.mark.parametrize(
    "name,attrs,data_name,values,is_valid",
    [
        ("basic", BASIC_ATTRS, "t1", {"x": "y"}, True),
        ("basic", BASIC_ATTRS, "expanded", {"x": {SLOT_ID: "x", SLOT_S1: "y"}}, True),
        ("basic", BASIC_ATTRS, "expanded_nokey", {"x": {SLOT_S1: "y"}}, True),
        ("basic", BASIC_ATTRS, "expanded_noval", {"x": None}, True),
        ("basic", BASIC_ATTRS, "wrong_type", {"x": 5}, False),
        ("basic", BASIC_ATTRS, "empty", {}, True),
        ("extra", EXTRA_ATTRS, "t1", {"x": "y"}, False),
        ("extra", EXTRA_ATTRS, "expanded", {"x": {SLOT_ID: "x", SLOT_S1: "y"}}, True),
        ("extra", EXTRA_ATTRS, "empty", {}, True),
        ("implicit", IMPLICIT_ATTRS, "t1", {"x": "y"}, True),
        ("implicit", IMPLICIT_ATTRS, "expanded", {"x": {SLOT_ID: "x", SLOT_S2: "y"}}, True),
        ("implicit", IMPLICIT_ATTRS, "expanded2", {"x": {SLOT_ID: "x", SLOT_S1: "z", SLOT_S2: "y"}}, True),
        ("implicit", IMPLICIT_ATTRS, "expanded_noreqval", {"x": {}}, False),
        ("implicit", IMPLICIT_ATTRS, "empty", {}, True),
        ("annotated", ANNOTATED_ATTRS, "t1", {"x": "y"}, True),
        ("annotated", ANNOTATED_ATTRS, "expanded", {"x": {SLOT_ID: "x", SLOT_S2: "y"}}, True),
        ("annotated", ANNOTATED_ATTRS, "expanded2", {"x": {SLOT_ID: "x", SLOT_S1: "z", SLOT_S2: "y"}}, True),
        ("annotated", ANNOTATED_ATTRS, "empty", {}, True),
    ],
)
@pytest.mark.parametrize("framework", CORE_FRAMEWORKS)
def test_inlined_as_simple_dict(framework, name, attrs, data_name, values, is_valid):
    """
    Test inlined as simple dict.

    In some cases, a multivalued slot whose range is objects can be compacted to
    a SimpleDict, whose keys are the keys/identifiers of the object, and whose values
    are atomic and represent the "main value" for the object.

    An example of this is prefixes in the metamodel, where the value is the prefix_reference.

    A SimpleDict can be used in the following scenarios:

    1. The object is a tuple of two slots, the first being the key
    2. There is exactly one required non-key slot
    3. The main value slot is explicitly annotated

    This test sets up a schema where class C is a container for inlined class D objects,
    where the definition of class D is varied across different SimpleDict patterns.

    :param framework:
    :param name:
    :param attrs:
    :param data_name:
    :param values:
    :param is_valid:
    :return:
    """
    if framework in [SQL_DDL_SQLITE]:
        pytest.skip("TODO: SQLA do not support inlined as simple dict")
    if framework == PYDANTIC and name != "basic":
        pytest.skip("TODO: pydantic-based methods are permissive")
    if name == "extra" and data_name == "t1":
        if framework != JSON_SCHEMA:
            pytest.skip("TODO: dataclasses-based methods are permissive")
    if framework == PANDERA_POLARS_CLASS:
        pytest.skip("PanderaGen does not support inlined as simplie dict")
    if data_name == "expanded_noval" and framework != JSON_SCHEMA:
        pytest.skip("TODO: dataclasses-based methods dislike empty values for simpledict")
    coerced = None
    classes = {
        CLASS_D: {
            "attributes": attrs,
        },
        CLASS_C: {
            "attributes": {
                SLOT_S3: {
                    "range": CLASS_D,
                    "multivalued": True,
                    "inlined": True,
                },
            },
        },
    }
    schema = validated_schema(
        test_inlined_as_simple_dict, name, framework, classes=classes, description=name, core_elements=["inlined"]
    )
    expected_behavior = ValidationBehavior.IMPLEMENTS
    if data_name == "wrong_type":
        if framework in [PYTHON_DATACLASSES, PYDANTIC]:
            expected_behavior = ValidationBehavior.COERCES
        elif framework in [OWL, SHACL]:
            expected_behavior = ValidationBehavior.INCOMPLETE
    if framework == PYDANTIC and data_name.startswith("expanded"):
        expected_behavior = ValidationBehavior.INCOMPLETE
    if framework == PANDERA_POLARS_CLASS:
        expected_behavior = ValidationBehavior.INCOMPLETE
    check_data(
        schema,
        data_name,
        framework,
        {SLOT_S3: values},
        is_valid,
        coerced=coerced,
        expected_behavior=expected_behavior,
        target_class=CLASS_C,
        description=f"testing data shape {data_name} against schema {name}",
    )<|MERGE_RESOLUTION|>--- conflicted
+++ resolved
@@ -59,8 +59,6 @@
     """
     if framework == SHACL:
         pytest.skip("TODO: RDF has no concept of inlining")
-    if framework == PANDERA_POLARS_CLASS:
-        pytest.skip("PanderaGen inlining is not implemented")
     inlined = bool(inlined)
     inlined_as_list = bool(inlined_as_list)
     multivalued = bool(multivalued)
@@ -260,17 +258,8 @@
     if framework in [SQL_DDL_SQLITE, SHACL] and not is_valid:
         # inlining has no cognate in relational and RDF
         implementation_status = ValidationBehavior.NOT_APPLICABLE
-<<<<<<< HEAD
     if framework == PANDERA_POLARS_CLASS and (not inlined or foreign_key):
         implementation_status = ValidationBehavior.INCOMPLETE
-    print("YIIIII")
-    print(request.node.callspec.id)
-    print(inst)
-    print(f"VALID: {is_valid}")
-=======
-    if framework == PANDERA_POLARS_CLASS:
-        implementation_status = ValidationBehavior.INCOMPLETE
->>>>>>> d2bd7fa2
     check_data(
         schema,
         data,
