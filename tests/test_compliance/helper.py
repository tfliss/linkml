--- conflicted
+++ resolved
@@ -812,11 +812,7 @@
         elif isinstance(gen, JsonSchemaGenerator):
             plugins = [JsonschemaValidationPlugin(closed=True, include_range_class_descendants=False)]
         elif isinstance(gen, GENERATORS[PANDERA_POLARS_CLASS]):
-<<<<<<< HEAD
             check_data_pandera(schema, output, target_class, object_to_validate, coerced, expected_behavior, valid)
-=======
-            check_data_pandera(schema, output, target_class, object_to_validate, expected_behavior, valid)
->>>>>>> d2bd7fa2
         elif isinstance(gen, ContextGenerator):
             context_dir = _schema_out_path(schema) / "generated" / "jsonld_context.context.jsonld"
             if not context_dir.exists() and tests.WITH_OUTPUT:
@@ -949,25 +945,6 @@
             raise e
 
 
-def check_data_pandera(schema, output, target_class, object_to_validate, expected_behavior, valid):
-    pl = pytest.importorskip("polars", minversion="1.0", reason="Polars >= 1.0 not installed")
-    mod = compile_python(output)
-    py_cls = getattr(mod, target_class)
-    polars_schema = py_cls.generate_polars_schema(object_to_validate)
-
-    logger.info(
-        f"Validating {target_class} against {object_to_validate} / {expected_behavior} / "
-        f"{valid}\n\n{yaml.dump(schema)}\n\n{output}"
-    )
-
-    try:
-        dataframe_to_validate = pl.DataFrame(object_to_validate, schema=polars_schema, strict=False)
-        py_cls.validate(dataframe_to_validate, lazy=True)
-    except Exception as e:
-        if valid:
-            raise e
-
-
 def clean_null_terms(d):
     if type(d) is dict:  # noqa E721
         return dict((k, clean_null_terms(v)) for k, v in d.items() if v is not None)
