# Auto generated from kitchen_sink.yaml by pythongen.py version: 0.9.0
<<<<<<< HEAD
# Generation date: 2021-07-09 15:32
=======
# Generation date: 2021-07-20 21:09
>>>>>>> 559c6a7e
# Schema: kitchen_sink
#
# id: https://w3id.org/linkml/tests/kitchen_sink
# description: Kitchen Sink Schema This schema does not do anything useful. It exists to test all features of
#              linkml. This particular text field exists to demonstrate markdown within a text field: Lists: * a *
#              b * c And links, e.g to [Person](Person.md)
# license: https://creativecommons.org/publicdomain/zero/1.0/

import dataclasses
import sys
import re
from jsonasobj2 import JsonObj, as_dict
from typing import Optional, List, Union, Dict, ClassVar, Any
from dataclasses import dataclass
from linkml_runtime.linkml_model.meta import EnumDefinition, PermissibleValue, PvFormulaOptions

from linkml_runtime.utils.slot import Slot
from linkml_runtime.utils.metamodelcore import empty_list, empty_dict, bnode
from linkml_runtime.utils.yamlutils import YAMLRoot, extended_str, extended_float, extended_int
from linkml_runtime.utils.dataclass_extensions_376 import dataclasses_init_fn_with_kwargs
from linkml_runtime.utils.formatutils import camelcase, underscore, sfx
from linkml_runtime.utils.enumerations import EnumDefinitionImpl
from rdflib import Namespace, URIRef
from linkml_runtime.utils.curienamespace import CurieNamespace
from linkml_runtime.linkml_model.types import Boolean, Date, Integer, String
from linkml_runtime.utils.metamodelcore import Bool, XSDDate

metamodel_version = "1.7.0"

# Overwrite dataclasses _init_fn to add **kwargs in __init__
dataclasses._init_fn = dataclasses_init_fn_with_kwargs

# Namespaces
BFO = CurieNamespace('BFO', 'http://purl.obolibrary.org/obo/BFO_')
RO = CurieNamespace('RO', 'http://purl.obolibrary.org/obo/RO_')
BIOLINK = CurieNamespace('biolink', 'https://w3id.org/biolink/')
CORE = CurieNamespace('core', 'https://w3id.org/linkml/tests/core/')
DCE = CurieNamespace('dce', 'http://purl.org/dc/elements/1.1/')
KS = CurieNamespace('ks', 'https://w3id.org/linkml/tests/kitchen_sink/')
LEGO = CurieNamespace('lego', 'http://geneontology.org/lego/')
LINKML = CurieNamespace('linkml', 'https://w3id.org/linkml/')
PAV = CurieNamespace('pav', 'http://purl.org/pav/')
PROV = CurieNamespace('prov', 'http://www.w3.org/ns/prov#')
DEFAULT_ = KS


# Types

# Class references
class PersonId(extended_str):
    pass


class OrganizationId(extended_str):
    pass


class PlaceId(extended_str):
    pass


class CompanyId(OrganizationId):
    pass


class ActivityId(extended_str):
    pass


class AgentId(extended_str):
    pass


@dataclass
class HasAliases(YAMLRoot):
    _inherited_slots: ClassVar[List[str]] = []

    class_class_uri: ClassVar[URIRef] = KS.HasAliases
    class_class_curie: ClassVar[str] = "ks:HasAliases"
    class_name: ClassVar[str] = "HasAliases"
    class_model_uri: ClassVar[URIRef] = KS.HasAliases

    aliases: Optional[Union[str, List[str]]] = empty_list()

    def __post_init__(self, *_: List[str], **kwargs: Dict[str, Any]):
        if not isinstance(self.aliases, list):
            self.aliases = [self.aliases] if self.aliases is not None else []
        self.aliases = [v if isinstance(v, str) else str(v) for v in self.aliases]

        super().__post_init__(**kwargs)


@dataclass
class Person(YAMLRoot):
    _inherited_slots: ClassVar[List[str]] = []

    class_class_uri: ClassVar[URIRef] = KS.Person
    class_class_curie: ClassVar[str] = "ks:Person"
    class_name: ClassVar[str] = "Person"
    class_model_uri: ClassVar[URIRef] = KS.Person

    id: Union[str, PersonId] = None
    name: Optional[str] = None
    has_employment_history: Optional[Union[Union[dict, "EmploymentEvent"], List[Union[dict, "EmploymentEvent"]]]] = empty_list()
    has_familial_relationships: Optional[Union[Union[dict, "FamilialRelationship"], List[Union[dict, "FamilialRelationship"]]]] = empty_list()
    has_medical_history: Optional[Union[Union[dict, "MedicalEvent"], List[Union[dict, "MedicalEvent"]]]] = empty_list()
    age_in_years: Optional[int] = None
    addresses: Optional[Union[Union[dict, "Address"], List[Union[dict, "Address"]]]] = empty_list()
    has_birth_event: Optional[Union[dict, "BirthEvent"]] = None
    aliases: Optional[Union[str, List[str]]] = empty_list()

    def __post_init__(self, *_: List[str], **kwargs: Dict[str, Any]):
        if self._is_empty(self.id):
            self.MissingRequiredField("id")
        if not isinstance(self.id, PersonId):
            self.id = PersonId(self.id)

        if self.name is not None and not isinstance(self.name, str):
            self.name = str(self.name)

        if not isinstance(self.has_employment_history, list):
            self.has_employment_history = [self.has_employment_history] if self.has_employment_history is not None else []
        self.has_employment_history = [v if isinstance(v, EmploymentEvent) else EmploymentEvent(**as_dict(v)) for v in self.has_employment_history]

        self._normalize_inlined_as_list(slot_name="has_familial_relationships", slot_type=FamilialRelationship, key_name="type", keyed=False)

        if not isinstance(self.has_medical_history, list):
            self.has_medical_history = [self.has_medical_history] if self.has_medical_history is not None else []
        self.has_medical_history = [v if isinstance(v, MedicalEvent) else MedicalEvent(**as_dict(v)) for v in self.has_medical_history]

        if self.age_in_years is not None and not isinstance(self.age_in_years, int):
            self.age_in_years = int(self.age_in_years)

        if not isinstance(self.addresses, list):
            self.addresses = [self.addresses] if self.addresses is not None else []
        self.addresses = [v if isinstance(v, Address) else Address(**as_dict(v)) for v in self.addresses]

        if self.has_birth_event is not None and not isinstance(self.has_birth_event, BirthEvent):
            self.has_birth_event = BirthEvent(**as_dict(self.has_birth_event))

        if not isinstance(self.aliases, list):
            self.aliases = [self.aliases] if self.aliases is not None else []
        self.aliases = [v if isinstance(v, str) else str(v) for v in self.aliases]

        super().__post_init__(**kwargs)


@dataclass
class Organization(YAMLRoot):
    _inherited_slots: ClassVar[List[str]] = []

    class_class_uri: ClassVar[URIRef] = KS.Organization
    class_class_curie: ClassVar[str] = "ks:Organization"
    class_name: ClassVar[str] = "Organization"
    class_model_uri: ClassVar[URIRef] = KS.Organization

    id: Union[str, OrganizationId] = None
    name: Optional[str] = None
    aliases: Optional[Union[str, List[str]]] = empty_list()

    def __post_init__(self, *_: List[str], **kwargs: Dict[str, Any]):
        if self._is_empty(self.id):
            self.MissingRequiredField("id")
        if not isinstance(self.id, OrganizationId):
            self.id = OrganizationId(self.id)

        if self.name is not None and not isinstance(self.name, str):
            self.name = str(self.name)

        if not isinstance(self.aliases, list):
            self.aliases = [self.aliases] if self.aliases is not None else []
        self.aliases = [v if isinstance(v, str) else str(v) for v in self.aliases]

        super().__post_init__(**kwargs)


@dataclass
class Place(YAMLRoot):
    _inherited_slots: ClassVar[List[str]] = []

    class_class_uri: ClassVar[URIRef] = KS.Place
    class_class_curie: ClassVar[str] = "ks:Place"
    class_name: ClassVar[str] = "Place"
    class_model_uri: ClassVar[URIRef] = KS.Place

    id: Union[str, PlaceId] = None
    name: Optional[str] = None
    aliases: Optional[Union[str, List[str]]] = empty_list()

    def __post_init__(self, *_: List[str], **kwargs: Dict[str, Any]):
        if self._is_empty(self.id):
            self.MissingRequiredField("id")
        if not isinstance(self.id, PlaceId):
            self.id = PlaceId(self.id)

        if self.name is not None and not isinstance(self.name, str):
            self.name = str(self.name)

        if not isinstance(self.aliases, list):
            self.aliases = [self.aliases] if self.aliases is not None else []
        self.aliases = [v if isinstance(v, str) else str(v) for v in self.aliases]

        super().__post_init__(**kwargs)


@dataclass
class Address(YAMLRoot):
    _inherited_slots: ClassVar[List[str]] = []

    class_class_uri: ClassVar[URIRef] = KS.Address
    class_class_curie: ClassVar[str] = "ks:Address"
    class_name: ClassVar[str] = "Address"
    class_model_uri: ClassVar[URIRef] = KS.Address

    street: Optional[str] = None
    city: Optional[str] = None

    def __post_init__(self, *_: List[str], **kwargs: Dict[str, Any]):
        if self.street is not None and not isinstance(self.street, str):
            self.street = str(self.street)

        if self.city is not None and not isinstance(self.city, str):
            self.city = str(self.city)

        super().__post_init__(**kwargs)


@dataclass
class Event(YAMLRoot):
    _inherited_slots: ClassVar[List[str]] = []

    class_class_uri: ClassVar[URIRef] = KS.Event
    class_class_curie: ClassVar[str] = "ks:Event"
    class_name: ClassVar[str] = "Event"
    class_model_uri: ClassVar[URIRef] = KS.Event

    started_at_time: Optional[Union[str, XSDDate]] = None
    ended_at_time: Optional[Union[str, XSDDate]] = None
    is_current: Optional[Union[bool, Bool]] = None

    def __post_init__(self, *_: List[str], **kwargs: Dict[str, Any]):
        if self.started_at_time is not None and not isinstance(self.started_at_time, XSDDate):
            self.started_at_time = XSDDate(self.started_at_time)

        if self.ended_at_time is not None and not isinstance(self.ended_at_time, XSDDate):
            self.ended_at_time = XSDDate(self.ended_at_time)

        if self.is_current is not None and not isinstance(self.is_current, Bool):
            self.is_current = Bool(self.is_current)

        super().__post_init__(**kwargs)


@dataclass
class Relationship(YAMLRoot):
    _inherited_slots: ClassVar[List[str]] = []

    class_class_uri: ClassVar[URIRef] = KS.Relationship
    class_class_curie: ClassVar[str] = "ks:Relationship"
    class_name: ClassVar[str] = "Relationship"
    class_model_uri: ClassVar[URIRef] = KS.Relationship

    started_at_time: Optional[Union[str, XSDDate]] = None
    ended_at_time: Optional[Union[str, XSDDate]] = None
    related_to: Optional[str] = None
    type: Optional[str] = None

    def __post_init__(self, *_: List[str], **kwargs: Dict[str, Any]):
        if self.started_at_time is not None and not isinstance(self.started_at_time, XSDDate):
            self.started_at_time = XSDDate(self.started_at_time)

        if self.ended_at_time is not None and not isinstance(self.ended_at_time, XSDDate):
            self.ended_at_time = XSDDate(self.ended_at_time)

        if self.related_to is not None and not isinstance(self.related_to, str):
            self.related_to = str(self.related_to)

        if self.type is not None and not isinstance(self.type, str):
            self.type = str(self.type)

        super().__post_init__(**kwargs)


@dataclass
class FamilialRelationship(Relationship):
    _inherited_slots: ClassVar[List[str]] = []

    class_class_uri: ClassVar[URIRef] = KS.FamilialRelationship
    class_class_curie: ClassVar[str] = "ks:FamilialRelationship"
    class_name: ClassVar[str] = "FamilialRelationship"
    class_model_uri: ClassVar[URIRef] = KS.FamilialRelationship

    type: Union[str, "FamilialRelationshipType"] = None
    related_to: Union[str, PersonId] = None

    def __post_init__(self, *_: List[str], **kwargs: Dict[str, Any]):
        if self._is_empty(self.type):
            self.MissingRequiredField("type")
        if not isinstance(self.type, FamilialRelationshipType):
            self.type = FamilialRelationshipType(self.type)

        if self._is_empty(self.related_to):
            self.MissingRequiredField("related_to")
        if not isinstance(self.related_to, PersonId):
            self.related_to = PersonId(self.related_to)

        super().__post_init__(**kwargs)


@dataclass
class BirthEvent(Event):
    _inherited_slots: ClassVar[List[str]] = []

    class_class_uri: ClassVar[URIRef] = KS.BirthEvent
    class_class_curie: ClassVar[str] = "ks:BirthEvent"
    class_name: ClassVar[str] = "BirthEvent"
    class_model_uri: ClassVar[URIRef] = KS.BirthEvent

    in_location: Optional[Union[str, PlaceId]] = None

    def __post_init__(self, *_: List[str], **kwargs: Dict[str, Any]):
        if self.in_location is not None and not isinstance(self.in_location, PlaceId):
            self.in_location = PlaceId(self.in_location)

        super().__post_init__(**kwargs)


@dataclass
class EmploymentEvent(Event):
    _inherited_slots: ClassVar[List[str]] = []

    class_class_uri: ClassVar[URIRef] = KS.EmploymentEvent
    class_class_curie: ClassVar[str] = "ks:EmploymentEvent"
    class_name: ClassVar[str] = "EmploymentEvent"
    class_model_uri: ClassVar[URIRef] = KS.EmploymentEvent

    employed_at: Optional[Union[str, CompanyId]] = None

    def __post_init__(self, *_: List[str], **kwargs: Dict[str, Any]):
        if self.employed_at is not None and not isinstance(self.employed_at, CompanyId):
            self.employed_at = CompanyId(self.employed_at)

        super().__post_init__(**kwargs)


class MedicalEvent(Event):
    _inherited_slots: ClassVar[List[str]] = []

    class_class_uri: ClassVar[URIRef] = KS.MedicalEvent
    class_class_curie: ClassVar[str] = "ks:MedicalEvent"
    class_name: ClassVar[str] = "MedicalEvent"
    class_model_uri: ClassVar[URIRef] = KS.MedicalEvent


@dataclass
class WithLocation(YAMLRoot):
    _inherited_slots: ClassVar[List[str]] = []

    class_class_uri: ClassVar[URIRef] = KS.WithLocation
    class_class_curie: ClassVar[str] = "ks:WithLocation"
    class_name: ClassVar[str] = "WithLocation"
    class_model_uri: ClassVar[URIRef] = KS.WithLocation

    in_location: Optional[Union[str, PlaceId]] = None

    def __post_init__(self, *_: List[str], **kwargs: Dict[str, Any]):
        if self.in_location is not None and not isinstance(self.in_location, PlaceId):
            self.in_location = PlaceId(self.in_location)

        super().__post_init__(**kwargs)


@dataclass
class MarriageEvent(Event):
    _inherited_slots: ClassVar[List[str]] = []

    class_class_uri: ClassVar[URIRef] = KS.MarriageEvent
    class_class_curie: ClassVar[str] = "ks:MarriageEvent"
    class_name: ClassVar[str] = "MarriageEvent"
    class_model_uri: ClassVar[URIRef] = KS.MarriageEvent

    married_to: Optional[Union[str, PersonId]] = None
    in_location: Optional[Union[str, PlaceId]] = None

    def __post_init__(self, *_: List[str], **kwargs: Dict[str, Any]):
        if self.married_to is not None and not isinstance(self.married_to, PersonId):
            self.married_to = PersonId(self.married_to)

        if self.in_location is not None and not isinstance(self.in_location, PlaceId):
            self.in_location = PlaceId(self.in_location)

        super().__post_init__(**kwargs)


@dataclass
class Company(Organization):
    _inherited_slots: ClassVar[List[str]] = []

    class_class_uri: ClassVar[URIRef] = KS.Company
    class_class_curie: ClassVar[str] = "ks:Company"
    class_name: ClassVar[str] = "Company"
    class_model_uri: ClassVar[URIRef] = KS.Company

    id: Union[str, CompanyId] = None
    ceo: Optional[Union[str, PersonId]] = None

    def __post_init__(self, *_: List[str], **kwargs: Dict[str, Any]):
        if self._is_empty(self.id):
            self.MissingRequiredField("id")
        if not isinstance(self.id, CompanyId):
            self.id = CompanyId(self.id)

        if self.ceo is not None and not isinstance(self.ceo, PersonId):
            self.ceo = PersonId(self.ceo)

        super().__post_init__(**kwargs)


@dataclass
class Dataset(YAMLRoot):
    _inherited_slots: ClassVar[List[str]] = []

    class_class_uri: ClassVar[URIRef] = KS.Dataset
    class_class_curie: ClassVar[str] = "ks:Dataset"
    class_name: ClassVar[str] = "Dataset"
    class_model_uri: ClassVar[URIRef] = KS.Dataset

    persons: Optional[Union[Dict[Union[str, PersonId], Union[dict, Person]], List[Union[dict, Person]]]] = empty_dict()
    companies: Optional[Union[Dict[Union[str, CompanyId], Union[dict, Company]], List[Union[dict, Company]]]] = empty_dict()
    activities: Optional[Union[Dict[Union[str, ActivityId], Union[dict, "Activity"]], List[Union[dict, "Activity"]]]] = empty_dict()

    def __post_init__(self, *_: List[str], **kwargs: Dict[str, Any]):
        self._normalize_inlined_as_list(slot_name="persons", slot_type=Person, key_name="id", keyed=True)

        self._normalize_inlined_as_list(slot_name="companies", slot_type=Company, key_name="id", keyed=True)

        self._normalize_inlined_as_list(slot_name="activities", slot_type=Activity, key_name="id", keyed=True)

        super().__post_init__(**kwargs)


@dataclass
class Activity(YAMLRoot):
    """
    a provence-generating activity
    """
    _inherited_slots: ClassVar[List[str]] = []

    class_class_uri: ClassVar[URIRef] = CORE.Activity
    class_class_curie: ClassVar[str] = "core:Activity"
    class_name: ClassVar[str] = "activity"
    class_model_uri: ClassVar[URIRef] = KS.Activity

    id: Union[str, ActivityId] = None
    started_at_time: Optional[Union[str, XSDDate]] = None
    ended_at_time: Optional[Union[str, XSDDate]] = None
    was_informed_by: Optional[Union[str, ActivityId]] = None
    was_associated_with: Optional[Union[str, AgentId]] = None
    used: Optional[str] = None
    description: Optional[str] = None

    def __post_init__(self, *_: List[str], **kwargs: Dict[str, Any]):
        if self._is_empty(self.id):
            self.MissingRequiredField("id")
        if not isinstance(self.id, ActivityId):
            self.id = ActivityId(self.id)

        if self.started_at_time is not None and not isinstance(self.started_at_time, XSDDate):
            self.started_at_time = XSDDate(self.started_at_time)

        if self.ended_at_time is not None and not isinstance(self.ended_at_time, XSDDate):
            self.ended_at_time = XSDDate(self.ended_at_time)

        if self.was_informed_by is not None and not isinstance(self.was_informed_by, ActivityId):
            self.was_informed_by = ActivityId(self.was_informed_by)

        if self.was_associated_with is not None and not isinstance(self.was_associated_with, AgentId):
            self.was_associated_with = AgentId(self.was_associated_with)

        if self.used is not None and not isinstance(self.used, str):
            self.used = str(self.used)

        if self.description is not None and not isinstance(self.description, str):
            self.description = str(self.description)

        super().__post_init__(**kwargs)


@dataclass
class Agent(YAMLRoot):
    """
    a provence-generating agent
    """
    _inherited_slots: ClassVar[List[str]] = []

    class_class_uri: ClassVar[URIRef] = PROV.Agent
    class_class_curie: ClassVar[str] = "prov:Agent"
    class_name: ClassVar[str] = "agent"
    class_model_uri: ClassVar[URIRef] = KS.Agent

    id: Union[str, AgentId] = None
    acted_on_behalf_of: Optional[Union[str, AgentId]] = None
    was_informed_by: Optional[Union[str, ActivityId]] = None

    def __post_init__(self, *_: List[str], **kwargs: Dict[str, Any]):
        if self._is_empty(self.id):
            self.MissingRequiredField("id")
        if not isinstance(self.id, AgentId):
            self.id = AgentId(self.id)

        if self.acted_on_behalf_of is not None and not isinstance(self.acted_on_behalf_of, AgentId):
            self.acted_on_behalf_of = AgentId(self.acted_on_behalf_of)

        if self.was_informed_by is not None and not isinstance(self.was_informed_by, ActivityId):
            self.was_informed_by = ActivityId(self.was_informed_by)

        super().__post_init__(**kwargs)


# Enumerations
class FamilialRelationshipType(EnumDefinitionImpl):

    SIBLING_OF = PermissibleValue(text="SIBLING_OF")
    PARENT_OF = PermissibleValue(text="PARENT_OF")
    CHILD_OF = PermissibleValue(text="CHILD_OF")

    _defn = EnumDefinition(
        name="FamilialRelationshipType",
    )

class DiagnosisType(EnumDefinitionImpl):

    _defn = EnumDefinition(
        name="DiagnosisType",
    )

# Slots
class slots:
    pass

slots.employed_at = Slot(uri=KS.employed_at, name="employed at", curie=KS.curie('employed_at'),
                   model_uri=KS.employed_at, domain=None, range=Optional[Union[str, CompanyId]])

slots.is_current = Slot(uri=KS.is_current, name="is current", curie=KS.curie('is_current'),
                   model_uri=KS.is_current, domain=None, range=Optional[Union[bool, Bool]])

slots.has_employment_history = Slot(uri=KS.has_employment_history, name="has employment history", curie=KS.curie('has_employment_history'),
                   model_uri=KS.has_employment_history, domain=None, range=Optional[Union[Union[dict, EmploymentEvent], List[Union[dict, EmploymentEvent]]]])

slots.has_marriage_history = Slot(uri=KS.has_marriage_history, name="has marriage history", curie=KS.curie('has_marriage_history'),
                   model_uri=KS.has_marriage_history, domain=None, range=Optional[Union[Union[dict, MarriageEvent], List[Union[dict, MarriageEvent]]]])

slots.has_medical_history = Slot(uri=KS.has_medical_history, name="has medical history", curie=KS.curie('has_medical_history'),
                   model_uri=KS.has_medical_history, domain=None, range=Optional[Union[Union[dict, MedicalEvent], List[Union[dict, MedicalEvent]]]])

slots.has_familial_relationships = Slot(uri=KS.has_familial_relationships, name="has familial relationships", curie=KS.curie('has_familial_relationships'),
                   model_uri=KS.has_familial_relationships, domain=None, range=Optional[Union[Union[dict, FamilialRelationship], List[Union[dict, FamilialRelationship]]]])

slots.married_to = Slot(uri=KS.married_to, name="married to", curie=KS.curie('married_to'),
                   model_uri=KS.married_to, domain=None, range=Optional[Union[str, PersonId]])

slots.in_location = Slot(uri=KS.in_location, name="in location", curie=KS.curie('in_location'),
                   model_uri=KS.in_location, domain=None, range=Optional[Union[str, PlaceId]])

slots.addresses = Slot(uri=KS.addresses, name="addresses", curie=KS.curie('addresses'),
                   model_uri=KS.addresses, domain=None, range=Optional[Union[Union[dict, Address], List[Union[dict, Address]]]])

slots.age_in_years = Slot(uri=KS.age_in_years, name="age in years", curie=KS.curie('age_in_years'),
                   model_uri=KS.age_in_years, domain=None, range=Optional[int])

slots.related_to = Slot(uri=KS.related_to, name="related to", curie=KS.curie('related_to'),
                   model_uri=KS.related_to, domain=None, range=Optional[str])

slots.type = Slot(uri=KS.type, name="type", curie=KS.curie('type'),
                   model_uri=KS.type, domain=None, range=Optional[str])

slots.street = Slot(uri=KS.street, name="street", curie=KS.curie('street'),
                   model_uri=KS.street, domain=None, range=Optional[str])

slots.city = Slot(uri=KS.city, name="city", curie=KS.curie('city'),
                   model_uri=KS.city, domain=None, range=Optional[str])

slots.has_birth_event = Slot(uri=KS.has_birth_event, name="has birth event", curie=KS.curie('has_birth_event'),
                   model_uri=KS.has_birth_event, domain=None, range=Optional[Union[dict, BirthEvent]])

slots.id = Slot(uri=CORE.id, name="id", curie=CORE.curie('id'),
                   model_uri=KS.id, domain=None, range=URIRef)

slots.name = Slot(uri=CORE.name, name="name", curie=CORE.curie('name'),
                   model_uri=KS.name, domain=None, range=Optional[str])

slots.description = Slot(uri=CORE.description, name="description", curie=CORE.curie('description'),
                   model_uri=KS.description, domain=None, range=Optional[str])

slots.started_at_time = Slot(uri=PROV.startedAtTime, name="started at time", curie=PROV.curie('startedAtTime'),
                   model_uri=KS.started_at_time, domain=None, range=Optional[Union[str, XSDDate]])

slots.ended_at_time = Slot(uri=PROV.endedAtTime, name="ended at time", curie=PROV.curie('endedAtTime'),
                   model_uri=KS.ended_at_time, domain=None, range=Optional[Union[str, XSDDate]])

slots.was_informed_by = Slot(uri=PROV.wasInformedBy, name="was informed by", curie=PROV.curie('wasInformedBy'),
                   model_uri=KS.was_informed_by, domain=None, range=Optional[Union[str, ActivityId]])

slots.was_associated_with = Slot(uri=PROV.wasAssociatedWith, name="was associated with", curie=PROV.curie('wasAssociatedWith'),
                   model_uri=KS.was_associated_with, domain=None, range=Optional[Union[str, AgentId]])

slots.acted_on_behalf_of = Slot(uri=PROV.actedOnBehalfOf, name="acted on behalf of", curie=PROV.curie('actedOnBehalfOf'),
                   model_uri=KS.acted_on_behalf_of, domain=None, range=Optional[Union[str, AgentId]])

slots.was_generated_by = Slot(uri=PROV.wasGeneratedBy, name="was generated by", curie=PROV.curie('wasGeneratedBy'),
                   model_uri=KS.was_generated_by, domain=None, range=Optional[Union[str, ActivityId]])

slots.used = Slot(uri=PROV.used, name="used", curie=PROV.curie('used'),
                   model_uri=KS.used, domain=Activity, range=Optional[str])

slots.activity_set = Slot(uri=CORE.activity_set, name="activity set", curie=CORE.curie('activity_set'),
                   model_uri=KS.activity_set, domain=None, range=Optional[Union[Dict[Union[str, ActivityId], Union[dict, Activity]], List[Union[dict, Activity]]]])

slots.agent_set = Slot(uri=CORE.agent_set, name="agent set", curie=CORE.curie('agent_set'),
                   model_uri=KS.agent_set, domain=None, range=Optional[Union[Dict[Union[str, AgentId], Union[dict, Agent]], List[Union[dict, Agent]]]])

slots.hasAliases__aliases = Slot(uri=KS.aliases, name="hasAliases__aliases", curie=KS.curie('aliases'),
                   model_uri=KS.hasAliases__aliases, domain=None, range=Optional[Union[str, List[str]]])

slots.company__ceo = Slot(uri=KS.ceo, name="company__ceo", curie=KS.curie('ceo'),
                   model_uri=KS.company__ceo, domain=None, range=Optional[Union[str, PersonId]])

slots.dataset__persons = Slot(uri=KS.persons, name="dataset__persons", curie=KS.curie('persons'),
                   model_uri=KS.dataset__persons, domain=None, range=Optional[Union[Dict[Union[str, PersonId], Union[dict, Person]], List[Union[dict, Person]]]])

slots.dataset__companies = Slot(uri=KS.companies, name="dataset__companies", curie=KS.curie('companies'),
                   model_uri=KS.dataset__companies, domain=None, range=Optional[Union[Dict[Union[str, CompanyId], Union[dict, Company]], List[Union[dict, Company]]]])

slots.dataset__activities = Slot(uri=KS.activities, name="dataset__activities", curie=KS.curie('activities'),
                   model_uri=KS.dataset__activities, domain=None, range=Optional[Union[Dict[Union[str, ActivityId], Union[dict, Activity]], List[Union[dict, Activity]]]])

slots.Person_name = Slot(uri=KS.name, name="Person_name", curie=KS.curie('name'),
                   model_uri=KS.Person_name, domain=Person, range=Optional[str],
                   pattern=re.compile(r'^\S+ \S+'))

slots.FamilialRelationship_type = Slot(uri=KS.type, name="FamilialRelationship_type", curie=KS.curie('type'),
                   model_uri=KS.FamilialRelationship_type, domain=FamilialRelationship, range=Union[str, "FamilialRelationshipType"])

slots.FamilialRelationship_related_to = Slot(uri=KS.related_to, name="FamilialRelationship_related to", curie=KS.curie('related_to'),
                   model_uri=KS.FamilialRelationship_related_to, domain=FamilialRelationship, range=Union[str, PersonId])<|MERGE_RESOLUTION|>--- conflicted
+++ resolved
@@ -1,9 +1,5 @@
 # Auto generated from kitchen_sink.yaml by pythongen.py version: 0.9.0
-<<<<<<< HEAD
-# Generation date: 2021-07-09 15:32
-=======
 # Generation date: 2021-07-20 21:09
->>>>>>> 559c6a7e
 # Schema: kitchen_sink
 #
 # id: https://w3id.org/linkml/tests/kitchen_sink
