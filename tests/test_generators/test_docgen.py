--- conflicted
+++ resolved
@@ -657,8 +657,6 @@
 
         assert_mdfile_contains("index.md", "MarriageEvent", after="EmploymentEvent")
 
-<<<<<<< HEAD
-=======
     def test_uml_diagrams(self):
         gen = DocGenerator(
             SCHEMA, mergeimports=True, diagram_type="er_diagram", include_top_level_diagram=True
@@ -709,7 +707,6 @@
 
         shutil.rmtree(md_temp_dir)
 
->>>>>>> 085ab24f
 
 if __name__ == "__main__":
     unittest.main()