id: https://w3id.org/linkml/tests/kitchen_sink
name: kitchen_sink
title: Kitchen Sink Schema
description: |-
  Kitchen Sink Schema

  This schema does not do anything useful. It exists to test all features of linkml.

  This particular text field exists to demonstrate markdown within a text field:

  Lists:

     * a
     * b
     * c

  And links, e.g to [Person](Person.md)

default_curi_maps:
  - semweb_context
imports:
  - linkml:types
  - core
prefixes:
  pav: http://purl.org/pav/
  dce: http://purl.org/dc/elements/1.1/
  lego: http://geneontology.org/lego/
  linkml: https://w3id.org/linkml/
  biolink: https://w3id.org/biolink/
  ks: https://w3id.org/linkml/tests/kitchen_sink/
  RO: http://purl.obolibrary.org/obo/RO_
  BFO: http://purl.obolibrary.org/obo/BFO_
  CODE: http://example.org/code/
  ROR: http://example.org/ror/
  A: http://example.org/activities/
  P: http://example.org/person/
  skos: http://www.w3.org/2004/02/skos/core#
  bizcodes: https://example.org/bizcodes/
  schema: http://schema.org/
default_prefix: ks
see_also:
  - https://example.org/

subsets:

  subset A:
    rank: 2
    description: |-
      test subset A

      This is a subset for testing
    comments:
      - this subset is meaningless, it is just here for testing
      - another comment
    aliases:
      - A
  subset B:
    rank: 1
    description: >-
      test subset B
    aliases:
      - B

classes:

  HasAliases:
    mixin: true
    attributes:
      aliases:
        slot_uri: skos:altLabel
        multivalued: true

  Friend:
    abstract: true
    slots:
      - name

  Person:
    rank: 2
    description: A person, living or dead
    in_subset:
      - subset A
    mixins:
      - HasAliases
    slots:
      - id
      - name
      - has employment history
      - has familial relationships
      - has medical history
      - age in years
      - addresses
      - has birth event
<<<<<<< HEAD
    attributes:
      is_living:
        range: LifeStatusEnum
=======
      - species name
      - stomach count
>>>>>>> 467ba4ce
    slot_usage:
      name:
        pattern: "^\\S+ \\S+$"  ## do not do this in a real schema, people have all kinds of names
      species name:
        equals_string: human
      stomach count:
        equals_number: 1
    id_prefixes:
      - P
    exact_mappings:
      - schema:Person
    see_also:
      - https://en.wikipedia.org/wiki/Person
      - schema:Person

  Organization:
    rank: 3
    description: |-
      An organization.

      This description
      includes newlines

      ## Markdown headers

       * and
       * a
       * list


    mixins:
      - HasAliases
    slots:
      - id
      - name
    id_prefixes:
      - ROR


  Place:
    mixins:
      - HasAliases
    slots:
      - id
      - name
  Address:
    slots:
      - street
      - city

  Concept:
    slots:
      - id
      - name
      - in code system
    id_prefixes:
      - CODE

  DiagnosisConcept:
    is_a: Concept
    close_mappings:
      - biolink:Disease

  ProcedureConcept:
    is_a: Concept

  Event:
    slots:
      - started at time
      - ended at time
      - is current
      - metadata

  Relationship:
    slots:
      - started at time
      - ended at time
      - related to
      - type

  FamilialRelationship:
    rank: 5
    is_a: Relationship
    slot_usage:
      type:
        range: FamilialRelationshipType
        required: true
      related to:
        range: Person
        required: true

  BirthEvent:
    is_a: Event
    slots:
      - in location

  EmploymentEvent:
    rank: 6
    is_a: Event
    slots:
      - employed at
      - type
    slot_usage:
      type:
        range: EmploymentEventType
        required: false

  MedicalEvent:
    is_a: Event
    slots:
      - in location
      - diagnosis
      - procedure

  WithLocation:
    mixin: true
    slots:
      - in location

  MarriageEvent:
    is_a: Event
    mixins:
      - WithLocation
    slots:
      - married to

  Company:
    is_a: Organization
    attributes:
      ceo:
        range: Person
        slot_uri: schema:ceo
        ## TODO - schemaview requires all attributes to have explicit uri otherwise slot_uri fails

  CodeSystem:
    slots:
      - id
      - name

  Dataset:
    tree_root: true
    rank: 1
    attributes:
      persons:
        range: Person
        inlined: true
        inlined_as_list: true
        multivalued: true
      companies:
        range: Company
        inlined_as_list: true
        inlined: true
        multivalued: true
      activities:
        range: activity
        inlined_as_list: true
        inlined: true
        multivalued: true
      code systems:
        range: CodeSystem
        inlined: true
        multivalued: true
    slots:
      - metadata

  FakeClass:
    deprecated: this is not a real class, we are using it to test deprecation
    attributes:
      test_attribute:

  class with spaces:
    attributes:
      slot with space 1:
  subclass test:
    is_a: class with spaces
    attributes:
      slot with space 2:
        range: class with spaces
  # these below two sub classes at the same depth have
  # been added to check if class hierarchy methods
  # follow lexigraphic sorting
  Sub sub class 2:
    is_a: subclass test
  tub sub class 1:
    description: Same depth as Sub sub class 1
    is_a: subclass test


  AnyObject:
    class_uri: linkml:Any
    description: Example of unconstrained class

slots:
  employed at:
    range: Company
    in_subset:
      - subset A
  is current:
    range: boolean
  has employment history:
    rank: 7
    range: EmploymentEvent
    multivalued: true
    inlined_as_list: true
    in_subset:
      - subset B
  has marriage history:
    range: MarriageEvent
    multivalued: true
    inlined_as_list: true
    in_subset:
      - subset B
  has medical history:
    rank: 5
    range: MedicalEvent
    multivalued: true
    inlined_as_list: true
    in_subset:
      - subset B
  has familial relationships:
    range: FamilialRelationship
    multivalued: true
    inlined_as_list: true
    in_subset:
      - subset B
  married to:
    range: Person
  in location:
    range: Place
    annotations:
      "biolink:opposite": location_of
  diagnosis:
    range: DiagnosisConcept
    inlined: true
  procedure:
    range: ProcedureConcept
    inlined: true
  addresses:
    range: Address
    multivalued: True
  age in years:
    description: number of years since birth
    range: integer
    minimum_value: 0
    maximum_value: 999
    in_subset:
      - subset A
      - subset B
  related to:
  type:
  street:
  city:
  has birth event:
    range: BirthEvent
  in code system:
    range: CodeSystem
  metadata:
    range: AnyObject
    description: Example of a slot that has an unconstrained range
  species name:
  stomach count:
    range: integer
  # slots added for inheritance tree purposes
  tree_slot_A:
    slot_uri: ks:A
  tree_slot_B:
    slot_uri: ks:B
    is_a: tree_slot_A
  tree_slot_C:
    slot_uri: ks:C
    is_a: tree_slot_B
    mixins: mixin_slot_I
  mixin_slot_I:
    mixin: true
  life_status:
    range: LifeStatusEnum
    

enums:
  FamilialRelationshipType:
    permissible_values:
      SIBLING_OF:
      PARENT_OF:
      CHILD_OF:
  DiagnosisType:
    permissible_values:
      TODO:
  EmploymentEventType:
    description: codes for different kinds of employment/HR related events
    aliases:
      - HR code
    permissible_values:
      HIRE:
        meaning: bizcodes:001
        description: event for a new employee
      FIRE:
        meaning: bizcodes:002
        annotations:
          "biolink:opposite": HIRE
      PROMOTION:
        meaning: bizcodes:003
        description: promotion event
      TRANSFER:
        meaning: bizcodes:004
        description: transfer internally
  other codes:
    permissible_values:
      a b:
      #1+2:
  LifeStatusEnum:
    permissible_values:
      LIVING:
      DEAD:
      UNKNOWN:<|MERGE_RESOLUTION|>--- conflicted
+++ resolved
@@ -91,14 +91,11 @@
       - age in years
       - addresses
       - has birth event
-<<<<<<< HEAD
+      - species name
+      - stomach count
     attributes:
       is_living:
         range: LifeStatusEnum
-=======
-      - species name
-      - stomach count
->>>>>>> 467ba4ce
     slot_usage:
       name:
         pattern: "^\\S+ \\S+$"  ## do not do this in a real schema, people have all kinds of names
